/*-
 * Copyright (c) 2006 Verdens Gang AS
 * Copyright (c) 2006-2011 Varnish Software AS
 * All rights reserved.
 *
 * Author: Poul-Henning Kamp <phk@phk.freebsd.dk>
 *
 * Redistribution and use in source and binary forms, with or without
 * modification, are permitted provided that the following conditions
 * are met:
 * 1. Redistributions of source code must retain the above copyright
 *    notice, this list of conditions and the following disclaimer.
 * 2. Redistributions in binary form must reproduce the above copyright
 *    notice, this list of conditions and the following disclaimer in the
 *    documentation and/or other materials provided with the distribution.
 *
 * THIS SOFTWARE IS PROVIDED BY THE AUTHOR AND CONTRIBUTORS ``AS IS'' AND
 * ANY EXPRESS OR IMPLIED WARRANTIES, INCLUDING, BUT NOT LIMITED TO, THE
 * IMPLIED WARRANTIES OF MERCHANTABILITY AND FITNESS FOR A PARTICULAR PURPOSE
 * ARE DISCLAIMED.  IN NO EVENT SHALL AUTHOR OR CONTRIBUTORS BE LIABLE
 * FOR ANY DIRECT, INDIRECT, INCIDENTAL, SPECIAL, EXEMPLARY, OR CONSEQUENTIAL
 * DAMAGES (INCLUDING, BUT NOT LIMITED TO, PROCUREMENT OF SUBSTITUTE GOODS
 * OR SERVICES; LOSS OF USE, DATA, OR PROFITS; OR BUSINESS INTERRUPTION)
 * HOWEVER CAUSED AND ON ANY THEORY OF LIABILITY, WHETHER IN CONTRACT, STRICT
 * LIABILITY, OR TORT (INCLUDING NEGLIGENCE OR OTHERWISE) ARISING IN ANY WAY
 * OUT OF THE USE OF THIS SOFTWARE, EVEN IF ADVISED OF THE POSSIBILITY OF
 * SUCH DAMAGE.
 *
 * Definition of all shared memory statistics below.
 *
 * Fields (n, t, l, f, e, d):
 *    n - Name:		Field name, in C-source and stats programs
 *    t - Type:		C-type, uint64_t, unless marked in 'f'
 *    l - Local:	Local counter in worker thread.
 *    f - Format:	Semantics of the value in this field
 *				'a' - Accumulator (deprecated, use 'c')
 *				'b' - Bitmap
 *				'c' - Counter, never decreases.
 *				'g' - Gauge, goes up and down
 *				'i' - Integer (deprecated, use 'g')
 *    e - Explantion:	Short explanation of field (for screen use)
 *    d - Description:	Long explanation of field (for doc use)
 *
 * Please describe Gauge variables as "Number of..." to indicate that
 * this is a snapshot, and Counter variables as "Count of" to indicate
 * accumulative count.
 *
 * -----------------------
 * NB: Cleanup in progress
 * -----------------------
 *
 * Insufficient attention has caused this to become a swamp of conflicting
 * conventions, shorthands and general mumbo-jumbo.  I'm trying to clean
 * it up as I go over the code in other business.
 *
 * Please see the sessmem section for how it should look.
 *
 */

/*---------------------------------------------------------------------
 * Sessions
 *    see: cache_acceptor.c and cache_pool.c
 */

VSC_F(sess_conn,		uint64_t, 1, 'c',
    "Sessions accepted",
	"Count of sessions succesfully accepted"
)
VSC_F(sess_drop,		uint64_t, 1, 'c',
    "Sessions dropped",
	"Count of sessions silently dropped due to lack of session memory."
	"  See parameter 'max_sess'."
)

VSC_F(sess_fail,		uint64_t, 1, 'c',
    "Session accept failures",
	"Count of failures to accept TCP connection."
	"  Either the client changed its mind, or the kernel ran out of"
	" some resource like filedescriptors."
)

/*---------------------------------------------------------------------*/

VSC_F(client_req,		uint64_t, 1, 'a',
    "Client requests received",
	""
)

VSC_F(cache_hit,		uint64_t, 1, 'a',
    "Cache hits",
	"Count of cache hits. "
	"  A cache hit indicates that an object has been delivered to a"
	"  client without fetching it from a backend server."
)

VSC_F(cache_hitpass,		uint64_t, 1, 'a',
    "Cache hits for pass",
	"Count of hits for pass"
	"  A cache hit for pass indicates that Varnish is going to"
	"  pass the request to the backend and this decision has been "
	"  cached in it self. This counts how many times the cached "
	"  decision is being used."
)
VSC_F(cache_miss,		uint64_t, 1, 'a',
    "Cache misses",
	"Count of misses"
	"  A cache miss indicates the object was fetched from the"
	"  backend before delivering it to the backend."
)

VSC_F(backend_conn,		uint64_t, 0, 'a',
    "Backend conn. success",
	""
)

VSC_F(backend_unhealthy,	uint64_t, 0, 'a',
    "Backend conn. not attempted",
	""
)
VSC_F(backend_busy,		uint64_t, 0, 'a',
    "Backend conn. too many",
	""
)
VSC_F(backend_fail,		uint64_t, 0, 'a',
    "Backend conn. failures",
	""
)
VSC_F(backend_reuse,		uint64_t, 0, 'a',
    "Backend conn. reuses",
	"Count of backend connection reuses"
	"  This counter is increased whenever we reuse a recycled connection."
)
VSC_F(backend_toolate,		uint64_t, 0, 'a',
    "Backend conn. was closed",
	""
)
VSC_F(backend_recycle,		uint64_t, 0, 'a',
    "Backend conn. recycles",
	"Count of backend connection recycles"
	"  This counter is increased whenever we have a keep-alive"
	"  connection that is put back into the pool of connections."
	"  It has not yet been used, but it might be, unless the backend"
	"  closes it."
)
VSC_F(backend_retry,		uint64_t, 0, 'a',
    "Backend conn. retry",
	""
)

VSC_F(fetch_head,		uint64_t, 1, 'a',
    "Fetch head",
	""
)
VSC_F(fetch_length,		uint64_t, 1, 'a',
    "Fetch with Length",
	""
)
VSC_F(fetch_chunked,		uint64_t, 1, 'a',
    "Fetch chunked",
	""
)
VSC_F(fetch_eof,		uint64_t, 1, 'a',
    "Fetch EOF",
	""
)
VSC_F(fetch_bad,		uint64_t, 1, 'a',
    "Fetch had bad headers",
	""
)
VSC_F(fetch_close,		uint64_t, 1, 'a',
    "Fetch wanted close",
	""
)
VSC_F(fetch_oldhttp,		uint64_t, 1, 'a',
<<<<<<< HEAD
    "Fetch pre HTTP/1.1 closed", "")
VSC_F(fetch_zero,		uint64_t, 1, 'a', "Fetch zero len", "")
VSC_F(fetch_failed,		uint64_t, 1, 'a', "Fetch failed", "")
VSC_F(fetch_1xx,		uint64_t, 1, 'a', "Fetch no body (1xx)", "")
VSC_F(fetch_204,		uint64_t, 1, 'a', "Fetch no body (204)", "")
VSC_F(fetch_304,		uint64_t, 1, 'a', "Fetch no body (304)", "")
VSC_F(fetch_not_validated,	uint64_t, 1, 'c', "Non-validating responses",
      "Count of backend responses to conditional requests with status != 304")
=======
    "Fetch pre HTTP/1.1 closed",
	""
)
VSC_F(fetch_zero,		uint64_t, 1, 'a',
    "Fetch zero len",
	""
)
VSC_F(fetch_failed,		uint64_t, 1, 'a',
    "Fetch failed",
	""
)
VSC_F(fetch_1xx,		uint64_t, 1, 'a',
    "Fetch no body (1xx)",
	""
)
VSC_F(fetch_204,		uint64_t, 1, 'a',
    "Fetch no body (204)",
	""
)
VSC_F(fetch_304,		uint64_t, 1, 'a',
    "Fetch no body (304)",
	""
)
>>>>>>> a434ce46

/*---------------------------------------------------------------------
 * Pools, threads, and sessions
 *    see: cache_pool.c
 *
 */

VSC_F(pools,			uint64_t, 0, 'g',
    "Number of thread pools",
	"Number of thread pools.  See also param wthread_pools."
	"  NB: Presently pools cannot be removed once created."
)

VSC_F(threads,			uint64_t, 0, 'g',
    "Total number of threads",
	"Number of threads in all pools."
	"  See also params thread_pools, thread_pool_min & thread_pool_max."
)

VSC_F(threads_limited,		uint64_t, 0, 'c',
    "Threads hit max",
	"Number of times more threads were needed, but limit was reached"
	" in a thread pool."
	"  See also param thread_pool_max."
)

VSC_F(threads_created,		uint64_t, 0, 'c',
    "Threads created",
	"Total number of threads created in all pools."
)

VSC_F(threads_destroyed,	uint64_t, 0, 'c',
    "Threads destoryed",
	"Total number of threads destroyed in all pools."
)

VSC_F(threads_failed,		uint64_t, 0, 'c',
    "Thread creation failed",
	"Number of times creating a thread failed."
	"  See VSL::Debug for diagnostics."
	"  See also param thread_fail_delay."
)

VSC_F(thread_queue_len,		uint64_t, 0, 'g',
    "Length of session queue",
	"Length of session queue waiting for threads."
	"  NB: Only updates once per second."
	"  See also param queue_max."
)

VSC_F(sess_queued,		uint64_t, 0, 'c',
    "Sessions queued for thread",
	"Number of times session was queued waiting for a thread."
	"  See also param queue_max."
)

VSC_F(sess_dropped,		uint64_t, 0, 'c',
    "Sessions dropped for thread",
	"Number of times session was dropped because the queue were too"
	" long already."
	"  See also param queue_max."
)

/*---------------------------------------------------------------------*/

VSC_F(n_object,			uint64_t, 1, 'i',
    "N struct object",
	""
)
VSC_F(n_vampireobject,		uint64_t, 1, 'i',
    "N unresurrected objects",
	""
)
VSC_F(n_objectcore,		uint64_t, 1, 'i',
    "N struct objectcore",
	""
)
VSC_F(n_objecthead,		uint64_t, 1, 'i',
    "N struct objecthead",
	""
)
VSC_F(n_waitinglist,		uint64_t, 1, 'i',
    "N struct waitinglist",
	""
)

VSC_F(n_backend,		uint64_t, 0, 'i',
    "N backends",
	""
)

VSC_F(n_expired,		uint64_t, 0, 'i',
    "N expired objects",
	""
)
VSC_F(n_lru_nuked,		uint64_t, 0, 'i',
    "N LRU nuked objects",
	""
)
VSC_F(n_lru_moved,		uint64_t, 0, 'i',
    "N LRU moved objects",
	""
)

VSC_F(losthdr,			uint64_t, 0, 'a',
    "HTTP header overflows",
	""
)

VSC_F(n_objsendfile,		uint64_t, 0, 'a',
    "Objects sent with sendfile",
	"The number of objects sent with the sendfile system call. If enabled "
	"sendfile will be used on object larger than a certain size."
)
VSC_F(n_objwrite,		uint64_t, 0, 'a',
    "Objects sent with write",
	"The number of objects sent with regular write calls."
	"Writes are used when the objects are too small for sendfile "
	"or if the sendfile call has been disabled"
)
VSC_F(n_objoverflow,		uint64_t, 1, 'a',
    "Objects overflowing workspace",
	""
)

VSC_F(s_sess,			uint64_t, 1, 'a',
    "Total Sessions",
	""
)
VSC_F(s_req,			uint64_t, 1, 'a',
    "Total Requests",
	""
)
VSC_F(s_pipe,			uint64_t, 1, 'a',
    "Total pipe",
	""
)
VSC_F(s_pass,			uint64_t, 1, 'a',
    "Total pass",
	""
)
VSC_F(s_fetch,			uint64_t, 1, 'a',
    "Total fetch",
	""
)
VSC_F(s_hdrbytes,		uint64_t, 1, 'a',
    "Total header bytes",
	""
)
VSC_F(s_bodybytes,		uint64_t, 1, 'a',
    "Total body bytes",
	""
)

VSC_F(sess_closed,		uint64_t, 1, 'a',
    "Session Closed",
	""
)
VSC_F(sess_pipeline,		uint64_t, 1, 'a',
    "Session Pipeline",
	""
)
VSC_F(sess_readahead,		uint64_t, 1, 'a',
    "Session Read Ahead",
	""
)
VSC_F(sess_herd,		uint64_t, 1, 'a',
    "Session herd",
	""
)

VSC_F(shm_records,		uint64_t, 0, 'a',
    "SHM records",
	""
)
VSC_F(shm_writes,		uint64_t, 0, 'a',
    "SHM writes",
	""
)
VSC_F(shm_flushes,		uint64_t, 0, 'a',
    "SHM flushes due to overflow",
	""
)
VSC_F(shm_cont,			uint64_t, 0, 'a',
    "SHM MTX contention",
	""
)
VSC_F(shm_cycles,		uint64_t, 0, 'a',
    "SHM cycles through buffer",
	""
)

VSC_F(sms_nreq,			uint64_t, 0, 'a',
    "SMS allocator requests",
	""
)
VSC_F(sms_nobj,			uint64_t, 0, 'i',
    "SMS outstanding allocations",
	""
)
VSC_F(sms_nbytes,		uint64_t, 0, 'i',
    "SMS outstanding bytes",
	""
)
VSC_F(sms_balloc,		uint64_t, 0, 'i',
    "SMS bytes allocated",
	""
)
VSC_F(sms_bfree,		uint64_t, 0, 'i',
    "SMS bytes freed",
	""
)

VSC_F(backend_req,		uint64_t, 0, 'a',
    "Backend requests made",
	""
)

VSC_F(n_vcl,			uint64_t, 0, 'a',
    "N vcl total",
	""
)
VSC_F(n_vcl_avail,		uint64_t, 0, 'a',
    "N vcl available",
	""
)
VSC_F(n_vcl_discard,		uint64_t, 0, 'a',
    "N vcl discarded",
	""
)

/**********************************************************************/

VSC_F(bans,			uint64_t, 0, 'g',
   "Count of bans",
	"Number of all bans in system, including bans superseded"
	" by newer bans and bans already checked by the ban-lurker."
)
VSC_F(bans_gone,		uint64_t, 0, 'g',
    "Number of bans marked 'gone'",
	"Number of bans which are no longer active, either because they"
	" got checked by the ban-lurker or superseded by newer identical bans."
)
VSC_F(bans_req,			uint64_t, 0, 'g',
    "Number of bans using req.*",
	"Number of bans which use req.* variables.  These bans can not"
	" be washed by the ban-lurker."
)
VSC_F(bans_added,		uint64_t, 0, 'c',
    "Bans added",
	"Counter of bans added to ban list."
)
VSC_F(bans_deleted,		uint64_t, 0, 'c',
    "Bans deleted",
	"Counter of bans deleted from ban list."
)

VSC_F(bans_tested,		uint64_t, 0, 'c',
    "Bans tested against objects",
	"Count of how many bans and objects have been tested against"
	" each other."
)
VSC_F(bans_tests_tested,	uint64_t, 0, 'c',
    "Ban tests tested against objects",
	"Count of how many tests and objects have been tested against"
	" each other.  'ban req.url == foo && req.http.host == bar'"
	" counts as one in 'bans_tested' and as two in 'bans_tests_tested'"
)
VSC_F(bans_dups,		uint64_t, 0, 'c',
    "Bans superseded by other bans",
	"Count of bans replaced by later identical bans."
)

/**********************************************************************/

VSC_F(hcb_nolock,		uint64_t, 0, 'a',
    "HCB Lookups without lock",
	""
)
VSC_F(hcb_lock,			uint64_t, 0, 'a',
    "HCB Lookups with lock",
	""
)
VSC_F(hcb_insert,		uint64_t, 0, 'a',
    "HCB Inserts",
	""
)

VSC_F(esi_errors,		uint64_t, 0, 'a',
    "ESI parse errors (unlock)",
	""
)
VSC_F(esi_warnings,		uint64_t, 0, 'a',
    "ESI parse warnings (unlock)",
	""
)
VSC_F(client_drop_late,		uint64_t, 0, 'a',
    "Connection dropped late",
	""
)
VSC_F(uptime,			uint64_t, 0, 'a',
    "Client uptime",
	""
)

VSC_F(dir_dns_lookups,		uint64_t, 0, 'a',
    "DNS director lookups",
	""
)
VSC_F(dir_dns_failed,		uint64_t, 0, 'a',
    "DNS director failed lookups",
	""
)
VSC_F(dir_dns_hit,		uint64_t, 0, 'a',
    "DNS director cached lookups hit",
	""
)
VSC_F(dir_dns_cache_full,	uint64_t, 0, 'a',
    "DNS director full dnscache",
	""
)

VSC_F(vmods,			uint64_t, 0, 'i',
    "Loaded VMODs",
	""
)

VSC_F(n_gzip,			uint64_t, 0, 'a',
    "Gzip operations",
	""
)
VSC_F(n_gunzip,			uint64_t, 0, 'a',
    "Gunzip operations",
	""
)

/**********************************************************************/

VSC_F(vsm_free,			uint64_t, 0, 'g',
    "Free VSM space",
	"Number of bytes free in the shared memory used to communicate"
	" with tools like varnishstat, varnishlog etc."
)

VSC_F(vsm_used,			uint64_t, 0, 'g',
    "Used VSM space",
	"Number of bytes used in the shared memory used to communicate"
	" with tools like varnishstat, varnishlog etc."
)

VSC_F(vsm_cooling,		uint64_t, 0, 'g',
    "Cooling VSM space",
	"Number of bytes which will soon (max 1 minute) be freed"
	" in the shared memory used to communicate"
	" with tools like varnishstat, varnishlog etc."
)

VSC_F(vsm_overflow,		uint64_t, 0, 'g',
    "Overflow VSM space",
	"Number of bytes which does not fit"
	" in the shared memory used to communicate"
	" with tools like varnishstat, varnishlog etc."
)

VSC_F(vsm_overflowed,		uint64_t, 0, 'c',
    "Overflowed VSM space",
	"Total number of bytes which did not fit"
	" in the shared memory used to communicate"
	" with tools like varnishstat, varnishlog etc."
)<|MERGE_RESOLUTION|>--- conflicted
+++ resolved
@@ -172,16 +172,6 @@
 	""
 )
 VSC_F(fetch_oldhttp,		uint64_t, 1, 'a',
-<<<<<<< HEAD
-    "Fetch pre HTTP/1.1 closed", "")
-VSC_F(fetch_zero,		uint64_t, 1, 'a', "Fetch zero len", "")
-VSC_F(fetch_failed,		uint64_t, 1, 'a', "Fetch failed", "")
-VSC_F(fetch_1xx,		uint64_t, 1, 'a', "Fetch no body (1xx)", "")
-VSC_F(fetch_204,		uint64_t, 1, 'a', "Fetch no body (204)", "")
-VSC_F(fetch_304,		uint64_t, 1, 'a', "Fetch no body (304)", "")
-VSC_F(fetch_not_validated,	uint64_t, 1, 'c', "Non-validating responses",
-      "Count of backend responses to conditional requests with status != 304")
-=======
     "Fetch pre HTTP/1.1 closed",
 	""
 )
@@ -205,7 +195,10 @@
     "Fetch no body (304)",
 	""
 )
->>>>>>> a434ce46
+VSC_F(fetch_not_validated,	uint64_t, 1, 'c',
+    "Non-validating responses",
+        "Count of backend responses to conditional requests with status != 304"
+)
 
 /*---------------------------------------------------------------------
  * Pools, threads, and sessions
