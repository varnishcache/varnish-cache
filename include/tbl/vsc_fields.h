/*-
 * Copyright (c) 2006 Verdens Gang AS
 * Copyright (c) 2006-2011 Varnish Software AS
 * All rights reserved.
 *
 * Author: Poul-Henning Kamp <phk@phk.freebsd.dk>
 *
 * Redistribution and use in source and binary forms, with or without
 * modification, are permitted provided that the following conditions
 * are met:
 * 1. Redistributions of source code must retain the above copyright
 *    notice, this list of conditions and the following disclaimer.
 * 2. Redistributions in binary form must reproduce the above copyright
 *    notice, this list of conditions and the following disclaimer in the
 *    documentation and/or other materials provided with the distribution.
 *
 * THIS SOFTWARE IS PROVIDED BY THE AUTHOR AND CONTRIBUTORS ``AS IS'' AND
 * ANY EXPRESS OR IMPLIED WARRANTIES, INCLUDING, BUT NOT LIMITED TO, THE
 * IMPLIED WARRANTIES OF MERCHANTABILITY AND FITNESS FOR A PARTICULAR PURPOSE
 * ARE DISCLAIMED.  IN NO EVENT SHALL AUTHOR OR CONTRIBUTORS BE LIABLE
 * FOR ANY DIRECT, INDIRECT, INCIDENTAL, SPECIAL, EXEMPLARY, OR CONSEQUENTIAL
 * DAMAGES (INCLUDING, BUT NOT LIMITED TO, PROCUREMENT OF SUBSTITUTE GOODS
 * OR SERVICES; LOSS OF USE, DATA, OR PROFITS; OR BUSINESS INTERRUPTION, "")
 * HOWEVER CAUSED AND ON ANY THEORY OF LIABILITY, WHETHER IN CONTRACT, STRICT
 * LIABILITY, OR TORT (INCLUDING NEGLIGENCE OR OTHERWISE) ARISING IN ANY WAY
 * OUT OF THE USE OF THIS SOFTWARE, EVEN IF ADVISED OF THE POSSIBILITY OF
 * SUCH DAMAGE.
 *
 * Definition of all shared memory statistics below.
 *
 * Fields (n, t, l, f, e, d):
 *    n - Name:		Field name, in C-source and stats programs
 *    t - Type:		C-type, uint64_t, unless marked in 'f'
 *    l - Local:	Local counter in worker thread.
 *    f - Format:	Semantics of the value in this field
 *				'a' - Accumulator (deprecated, use 'c')
 *				'b' - Bitmap
 *				'c' - Counter, never decreases.
 *				'g' - Gauge, goes up and down
 *				'i' - Integer (deprecated, use 'g')
 *    e - Explantion:	Short explanation of field (for screen use)
 *    d - Description:	Long explanation of field (for doc use)
 *
 * Please describe Gauge variables as "Number of..." to indicate that
 * this is a snapshot, and Counter variables as "Count of" to indicate
 * accumulative count.
 *
 * -----------------------
 * NB: Cleanup in progress
 * -----------------------
 *
 * Insufficient attention has caused this to become a swamp of conflicting
 * conventions, shorthands and general mumbo-jumbo.  I'm trying to clean
 * it up as I go over the code in other business.
 *
 * Please see the sessmem section for how it should look.
 *
 */

/**********************************************************************/

<<<<<<< HEAD
#ifdef VSC_DO_MAIN

/*---------------------------------------------------------------------
 * Sessions
 *    see: cache_acceptor.c and cache_pool.c
 */

VSC_F(sess_conn,		uint64_t, 1, 'c',
    "Sessions accepted",
	"Count of sessions succesfully accepted"
)
VSC_F(sess_drop,		uint64_t, 1, 'c',
    "Sessions dropped",
	"Count of sessions silently dropped due to lack of session memory."
	"  See parameter 'max_sess'."
)

VSC_F(sess_fail,		uint64_t, 1, 'c',
    "Session accept failures",
	"Count of failures to accept TCP connection."
	"  Either the client changed its mind, or the kernel ran out of"
	" some resource like filedescriptors."
)

/*---------------------------------------------------------------------*/

VSC_F(client_req,		uint64_t, 1, 'a',
      "Client requests received",
      "")

VSC_F(cache_hit,		uint64_t, 1, 'a',
      "Cache hits",
      "Count of cache hits. "
      "  A cache hit indicates that an object has been delivered to a"
      "  client without fetching it from a backend server."
)

VSC_F(cache_hitpass,	uint64_t, 1, 'a',
      "Cache hits for pass",
      "Count of hits for pass"
      "  A cache hit for pass indicates that Varnish is going to"
      "  pass the request to the backend and this decision has been "
      "  cached in it self. This counts how many times the cached "
      "  decision is being used."
)
VSC_F(cache_miss,		uint64_t, 1, 'a',
      "Cache misses",
      "Count of misses"
      "  A cache miss indicates the object was fetched from the"
      "  backend before delivering it to the backend.")

VSC_F(backend_conn,	uint64_t, 0, 'a',
      "Backend conn. success",
      "")

VSC_F(backend_unhealthy,	uint64_t, 0, 'a',
      "Backend conn. not attempted",
      ""
)
VSC_F(backend_busy,	uint64_t, 0, 'a', "Backend conn. too many", "")
VSC_F(backend_fail,	uint64_t, 0, 'a', "Backend conn. failures", "")
VSC_F(backend_reuse,	uint64_t, 0, 'a',
      "Backend conn. reuses",
      "Count of backend connection reuses"
      "  This counter is increased whenever we reuse a recycled connection.")
VSC_F(backend_toolate,	uint64_t, 0, 'a', "Backend conn. was closed", "")
VSC_F(backend_recycle,	uint64_t, 0, 'a',
      "Backend conn. recycles",
      "Count of backend connection recycles"
      "  This counter is increased whenever we have a keep-alive"
      "  connection that is put back into the pool of connections."
      "  It has not yet been used, but it might be, unless the backend"
      "  closes it.")
VSC_F(backend_retry,	uint64_t, 0, 'a', "Backend conn. retry", "")

VSC_F(fetch_head,		uint64_t, 1, 'a', "Fetch head", "")
VSC_F(fetch_length,		uint64_t, 1, 'a', "Fetch with Length", "")
VSC_F(fetch_chunked,		uint64_t, 1, 'a', "Fetch chunked", "")
VSC_F(fetch_eof,		uint64_t, 1, 'a', "Fetch EOF", "")
VSC_F(fetch_bad,		uint64_t, 1, 'a', "Fetch had bad headers", "")
VSC_F(fetch_close,		uint64_t, 1, 'a', "Fetch wanted close", "")
VSC_F(fetch_oldhttp,		uint64_t, 1, 'a', "Fetch pre HTTP/1.1 closed", "")
VSC_F(fetch_zero,		uint64_t, 1, 'a', "Fetch zero len", "")
VSC_F(fetch_failed,		uint64_t, 1, 'a', "Fetch failed", "")
VSC_F(fetch_1xx,		uint64_t, 1, 'a', "Fetch no body (1xx)", "")
VSC_F(fetch_204,		uint64_t, 1, 'a', "Fetch no body (204)", "")
VSC_F(fetch_304,		uint64_t, 1, 'a', "Fetch no body (304)", "")

/*---------------------------------------------------------------------
 * Session Memory
 *    see: cache_session.c
 */

VSC_F(sessmem_size,		uint64_t, 1, 'g',
    "Session mem size",
	"Bytes of memory allocated for last allocated session."
)

VSC_F(sessmem_alloc,		uint64_t, 1, 'c',
    "Session mem allocated",
	"Count of all allocations of session memory."
)

VSC_F(sessmem_free,		uint64_t, 1, 'c',
    "Session mem freed",
	"Count of all frees of session memory."
)

VSC_F(sessmem_fail,		uint64_t, 1, 'c',
    "Session mem alloc failed",
	"Count of session memory allocation failures."
)

VSC_F(sessmem_limit,		uint64_t, 1, 'c',
    "Session mem alloc limited",
	"Count of session memory allocations blocked by limit (max_sess)."
)

/*---------------------------------------------------------------------
 * Pools, threads, and sessions
 *    see: cache_pool.c
 *
 */

VSC_F(pools,			uint64_t, 1, 'g',
    "Number of thread pools",
	"Number of thread pools.  See also param wthread_pools."
	"  NB: Presently pools cannot be removed once created."
)

VSC_F(threads,			uint64_t, 1, 'g',
    "Total number of threads",
	"Number of threads in all pools."
	"  See also params thread_pools, thread_pool_min & thread_pool_max."
)

VSC_F(threads_limited,		uint64_t, 1, 'c',
    "Threads hit max",
	"Number of times more threads were needed, but limit was reached"
	" in a thread pool."
	"  See also param thread_pool_max."
)

VSC_F(threads_created,		uint64_t, 1, 'c',
    "Threads created",
	"Total number of threads created in all pools."
)

VSC_F(threads_destroyed,	uint64_t, 1, 'c',
    "Threads destoryed",
	"Total number of threads destroyed in all pools."
)

VSC_F(threads_failed,		uint64_t, 1, 'c',
    "Thread creation failed",
	"Number of times creating a thread failed."
	"  See VSL::Debug for diagnostics."
	"  See also param thread_fail_delay."
)

VSC_F(thread_queue_len,		uint64_t, 1, 'g',
    "Length of session queue",
	"Length of session queue waiting for threads."
	"  NB: Only updates once per second."
	"  See also param queue_max."
)

VSC_F(sess_queued,		uint64_t, 1, 'c',
    "Sessions queued for thread",
	"Number of times session was queued waiting for a thread."
	"  See also param queue_max."
)

VSC_F(sess_dropped,		uint64_t, 1, 'c',
    "Sessions dropped for thread",
	"Number of times session was dropped because the queue were too"
	" long already."
	"  See also param queue_max."
)

/*---------------------------------------------------------------------*/

VSC_F(n_sess_mem,		uint64_t, 0, 'i', "N struct sess_mem", "")
VSC_F(n_sess,			uint64_t, 0, 'i', "N struct sess", "")
VSC_F(n_object,			uint64_t, 1, 'i', "N struct object", "")
VSC_F(n_vampireobject,		uint64_t, 1, 'i', "N unresurrected objects", "")
VSC_F(n_objectcore,		uint64_t, 1, 'i', "N struct objectcore", "")
VSC_F(n_objecthead,		uint64_t, 1, 'i', "N struct objecthead", "")
VSC_F(n_waitinglist,		uint64_t, 1, 'i', "N struct waitinglist", "")

VSC_F(n_vbc,		uint64_t, 0, 'i', "N struct vbc", "")

VSC_F(n_backend,		uint64_t, 0, 'i', "N backends", "")

VSC_F(n_expired,		uint64_t, 0, 'i', "N expired objects", "")
VSC_F(n_lru_nuked,		uint64_t, 0, 'i', "N LRU nuked objects", "")
VSC_F(n_lru_moved,		uint64_t, 0, 'i', "N LRU moved objects", "")

VSC_F(losthdr,		uint64_t, 0, 'a', "HTTP header overflows", "")

VSC_F(n_objsendfile,	uint64_t, 0, 'a', "Objects sent with sendfile",
      "The number of objects sent with the sendfile system call. If enabled "
      "sendfile will be used on object larger than a certain size.")
VSC_F(n_objwrite,		uint64_t, 0, 'a', "Objects sent with write",
      "The number of objects sent with regular write calls."
      "Writes are used when the objects are too small for sendfile "
      "or if the sendfile call has been disabled")
VSC_F(n_objoverflow,	uint64_t, 1, 'a',
					"Objects overflowing workspace", "")

VSC_F(s_sess,		uint64_t, 1, 'a', "Total Sessions", "")
VSC_F(s_req,		uint64_t, 1, 'a', "Total Requests", "")
VSC_F(s_pipe,		uint64_t, 1, 'a', "Total pipe", "")
VSC_F(s_pass,		uint64_t, 1, 'a', "Total pass", "")
VSC_F(s_fetch,		uint64_t, 1, 'a', "Total fetch", "")
VSC_F(s_hdrbytes,		uint64_t, 1, 'a', "Total header bytes", "")
VSC_F(s_bodybytes,		uint64_t, 1, 'a', "Total body bytes", "")

VSC_F(sess_closed,		uint64_t, 1, 'a', "Session Closed", "")
VSC_F(sess_pipeline,	uint64_t, 1, 'a', "Session Pipeline", "")
VSC_F(sess_readahead,	uint64_t, 1, 'a', "Session Read Ahead", "")
VSC_F(sess_linger,		uint64_t, 1, 'a', "Session Linger", "")
VSC_F(sess_herd,		uint64_t, 1, 'a', "Session herd", "")

VSC_F(shm_records,		uint64_t, 0, 'a', "SHM records", "")
VSC_F(shm_writes,		uint64_t, 0, 'a', "SHM writes", "")
VSC_F(shm_flushes,		uint64_t, 0, 'a', "SHM flushes due to overflow", "")
VSC_F(shm_cont,		uint64_t, 0, 'a', "SHM MTX contention", "")
VSC_F(shm_cycles,		uint64_t, 0, 'a', "SHM cycles through buffer", "")

VSC_F(sms_nreq,		uint64_t, 0, 'a', "SMS allocator requests", "")
VSC_F(sms_nobj,		uint64_t, 0, 'i', "SMS outstanding allocations", "")
VSC_F(sms_nbytes,		uint64_t, 0, 'i', "SMS outstanding bytes", "")
VSC_F(sms_balloc,		uint64_t, 0, 'i', "SMS bytes allocated", "")
VSC_F(sms_bfree,		uint64_t, 0, 'i', "SMS bytes freed", "")

VSC_F(backend_req,		uint64_t, 0, 'a', "Backend requests made", "")

VSC_F(n_vcl,		uint64_t, 0, 'a', "N vcl total", "")
VSC_F(n_vcl_avail,		uint64_t, 0, 'a', "N vcl available", "")
VSC_F(n_vcl_discard,	uint64_t, 0, 'a', "N vcl discarded", "")

/**********************************************************************/

VSC_F(bans,			uint64_t, 0, 'g',
   "Count of bans",
	"Number of all bans in system, including bans superseded"
	" by newer bans and bans already checked by the ban-lurker."
)
VSC_F(bans_gone,		uint64_t, 0, 'g',
    "Number of bans marked 'gone'",
	"Number of bans which are no longer active, either because they"
	" got checked by the ban-lurker or superseded by newer identical bans."
)
VSC_F(bans_req,			uint64_t, 0, 'g',
    "Number of bans using req.*",
	"Number of bans which use req.* variables.  These bans can not"
	" be washed by the ban-lurker."
)
VSC_F(bans_added,		uint64_t, 0, 'c',
    "Bans added",
	"Counter of bans added to ban list."
)
VSC_F(bans_deleted,		uint64_t, 0, 'c',
    "Bans deleted",
	"Counter of bans deleted from ban list."
)

VSC_F(bans_tested,		uint64_t, 0, 'c',
    "Bans tested against objects",
	"Count of how many bans and objects have been tested against"
	" each other."
)
VSC_F(bans_tests_tested,	uint64_t, 0, 'c',
    "Ban tests tested against objects",
	"Count of how many tests and objects have been tested against"
	" each other.  'ban req.url == foo && req.http.host == bar'"
	" counts as one in 'bans_tested' and as two in 'bans_tests_tested'"
)
VSC_F(bans_dups,		uint64_t, 0, 'c',
    "Bans superseded by other bans",
	"Count of bans replaced by later identical bans."
)

/**********************************************************************/

VSC_F(hcb_nolock,		uint64_t, 0, 'a', "HCB Lookups without lock", "")
VSC_F(hcb_lock,		uint64_t, 0, 'a', "HCB Lookups with lock", "")
VSC_F(hcb_insert,		uint64_t, 0, 'a', "HCB Inserts", "")

VSC_F(esi_errors,		uint64_t, 0, 'a', "ESI parse errors (unlock)", "")
VSC_F(esi_warnings,		uint64_t, 0, 'a', "ESI parse warnings (unlock)", "")
VSC_F(client_drop_late,	uint64_t, 0, 'a', "Connection dropped late", "")
VSC_F(uptime,		uint64_t, 0, 'a', "Client uptime", "")

VSC_F(dir_dns_lookups,	uint64_t, 0, 'a', "DNS director lookups", "")
VSC_F(dir_dns_failed,	uint64_t, 0, 'a', "DNS director failed lookups", "")
VSC_F(dir_dns_hit,		uint64_t, 0, 'a', "DNS director cached lookups hit", "")
VSC_F(dir_dns_cache_full,	uint64_t, 0, 'a', "DNS director full dnscache", "")

VSC_F(vmods,		uint64_t, 0, 'i', "Loaded VMODs", "")

VSC_F(n_gzip,			uint64_t, 0, 'a', "Gzip operations", "")
VSC_F(n_gunzip,			uint64_t, 0, 'a', "Gunzip operations", "")

VSC_F(cond_not_validated,	uint64_t, 1, 'c', "Non-validating responses",
      "Count of backend responses to conditional requests with status != 304")
#endif

/**********************************************************************/

=======
>>>>>>> dcd622df
#ifdef VSC_DO_LCK

VSC_F(creat,		uint64_t, 0, 'a', "Created locks", "")
VSC_F(destroy,		uint64_t, 0, 'a', "Destroyed locks", "")
VSC_F(locks,		uint64_t, 0, 'a', "Lock Operations", "")
VSC_F(colls,		uint64_t, 0, 'a', "Collisions", "")

#endif

/**********************************************************************
 * All Stevedores support these counters
 */

#if defined(VSC_DO_SMA) || defined (VSC_DO_SMF)
VSC_F(c_req,		uint64_t, 0, 'a', "Allocator requests", "")
VSC_F(c_fail,		uint64_t, 0, 'a', "Allocator failures", "")
VSC_F(c_bytes,		uint64_t, 0, 'a', "Bytes allocated", "")
VSC_F(c_freed,		uint64_t, 0, 'a', "Bytes freed", "")
VSC_F(g_alloc,		uint64_t, 0, 'i', "Allocations outstanding", "")
VSC_F(g_bytes,		uint64_t, 0, 'i', "Bytes outstanding", "")
VSC_F(g_space,		uint64_t, 0, 'i', "Bytes available", "")
#endif


/**********************************************************************/

#ifdef VSC_DO_SMA
/* No SMA specific counters */
#endif

/**********************************************************************/

#ifdef VSC_DO_SMF
VSC_F(g_smf,			uint64_t, 0, 'i', "N struct smf", "")
VSC_F(g_smf_frag,		uint64_t, 0, 'i', "N small free smf", "")
VSC_F(g_smf_large,		uint64_t, 0, 'i', "N large free smf", "")
#endif

/**********************************************************************/

#ifdef VSC_DO_VBE

VSC_F(vcls,			uint64_t, 0, 'i', "VCL references", "")
VSC_F(happy,		uint64_t, 0, 'b', "Happy health probes", "")

#endif
<|MERGE_RESOLUTION|>--- conflicted
+++ resolved
@@ -59,320 +59,6 @@
 
 /**********************************************************************/
 
-<<<<<<< HEAD
-#ifdef VSC_DO_MAIN
-
-/*---------------------------------------------------------------------
- * Sessions
- *    see: cache_acceptor.c and cache_pool.c
- */
-
-VSC_F(sess_conn,		uint64_t, 1, 'c',
-    "Sessions accepted",
-	"Count of sessions succesfully accepted"
-)
-VSC_F(sess_drop,		uint64_t, 1, 'c',
-    "Sessions dropped",
-	"Count of sessions silently dropped due to lack of session memory."
-	"  See parameter 'max_sess'."
-)
-
-VSC_F(sess_fail,		uint64_t, 1, 'c',
-    "Session accept failures",
-	"Count of failures to accept TCP connection."
-	"  Either the client changed its mind, or the kernel ran out of"
-	" some resource like filedescriptors."
-)
-
-/*---------------------------------------------------------------------*/
-
-VSC_F(client_req,		uint64_t, 1, 'a',
-      "Client requests received",
-      "")
-
-VSC_F(cache_hit,		uint64_t, 1, 'a',
-      "Cache hits",
-      "Count of cache hits. "
-      "  A cache hit indicates that an object has been delivered to a"
-      "  client without fetching it from a backend server."
-)
-
-VSC_F(cache_hitpass,	uint64_t, 1, 'a',
-      "Cache hits for pass",
-      "Count of hits for pass"
-      "  A cache hit for pass indicates that Varnish is going to"
-      "  pass the request to the backend and this decision has been "
-      "  cached in it self. This counts how many times the cached "
-      "  decision is being used."
-)
-VSC_F(cache_miss,		uint64_t, 1, 'a',
-      "Cache misses",
-      "Count of misses"
-      "  A cache miss indicates the object was fetched from the"
-      "  backend before delivering it to the backend.")
-
-VSC_F(backend_conn,	uint64_t, 0, 'a',
-      "Backend conn. success",
-      "")
-
-VSC_F(backend_unhealthy,	uint64_t, 0, 'a',
-      "Backend conn. not attempted",
-      ""
-)
-VSC_F(backend_busy,	uint64_t, 0, 'a', "Backend conn. too many", "")
-VSC_F(backend_fail,	uint64_t, 0, 'a', "Backend conn. failures", "")
-VSC_F(backend_reuse,	uint64_t, 0, 'a',
-      "Backend conn. reuses",
-      "Count of backend connection reuses"
-      "  This counter is increased whenever we reuse a recycled connection.")
-VSC_F(backend_toolate,	uint64_t, 0, 'a', "Backend conn. was closed", "")
-VSC_F(backend_recycle,	uint64_t, 0, 'a',
-      "Backend conn. recycles",
-      "Count of backend connection recycles"
-      "  This counter is increased whenever we have a keep-alive"
-      "  connection that is put back into the pool of connections."
-      "  It has not yet been used, but it might be, unless the backend"
-      "  closes it.")
-VSC_F(backend_retry,	uint64_t, 0, 'a', "Backend conn. retry", "")
-
-VSC_F(fetch_head,		uint64_t, 1, 'a', "Fetch head", "")
-VSC_F(fetch_length,		uint64_t, 1, 'a', "Fetch with Length", "")
-VSC_F(fetch_chunked,		uint64_t, 1, 'a', "Fetch chunked", "")
-VSC_F(fetch_eof,		uint64_t, 1, 'a', "Fetch EOF", "")
-VSC_F(fetch_bad,		uint64_t, 1, 'a', "Fetch had bad headers", "")
-VSC_F(fetch_close,		uint64_t, 1, 'a', "Fetch wanted close", "")
-VSC_F(fetch_oldhttp,		uint64_t, 1, 'a', "Fetch pre HTTP/1.1 closed", "")
-VSC_F(fetch_zero,		uint64_t, 1, 'a', "Fetch zero len", "")
-VSC_F(fetch_failed,		uint64_t, 1, 'a', "Fetch failed", "")
-VSC_F(fetch_1xx,		uint64_t, 1, 'a', "Fetch no body (1xx)", "")
-VSC_F(fetch_204,		uint64_t, 1, 'a', "Fetch no body (204)", "")
-VSC_F(fetch_304,		uint64_t, 1, 'a', "Fetch no body (304)", "")
-
-/*---------------------------------------------------------------------
- * Session Memory
- *    see: cache_session.c
- */
-
-VSC_F(sessmem_size,		uint64_t, 1, 'g',
-    "Session mem size",
-	"Bytes of memory allocated for last allocated session."
-)
-
-VSC_F(sessmem_alloc,		uint64_t, 1, 'c',
-    "Session mem allocated",
-	"Count of all allocations of session memory."
-)
-
-VSC_F(sessmem_free,		uint64_t, 1, 'c',
-    "Session mem freed",
-	"Count of all frees of session memory."
-)
-
-VSC_F(sessmem_fail,		uint64_t, 1, 'c',
-    "Session mem alloc failed",
-	"Count of session memory allocation failures."
-)
-
-VSC_F(sessmem_limit,		uint64_t, 1, 'c',
-    "Session mem alloc limited",
-	"Count of session memory allocations blocked by limit (max_sess)."
-)
-
-/*---------------------------------------------------------------------
- * Pools, threads, and sessions
- *    see: cache_pool.c
- *
- */
-
-VSC_F(pools,			uint64_t, 1, 'g',
-    "Number of thread pools",
-	"Number of thread pools.  See also param wthread_pools."
-	"  NB: Presently pools cannot be removed once created."
-)
-
-VSC_F(threads,			uint64_t, 1, 'g',
-    "Total number of threads",
-	"Number of threads in all pools."
-	"  See also params thread_pools, thread_pool_min & thread_pool_max."
-)
-
-VSC_F(threads_limited,		uint64_t, 1, 'c',
-    "Threads hit max",
-	"Number of times more threads were needed, but limit was reached"
-	" in a thread pool."
-	"  See also param thread_pool_max."
-)
-
-VSC_F(threads_created,		uint64_t, 1, 'c',
-    "Threads created",
-	"Total number of threads created in all pools."
-)
-
-VSC_F(threads_destroyed,	uint64_t, 1, 'c',
-    "Threads destoryed",
-	"Total number of threads destroyed in all pools."
-)
-
-VSC_F(threads_failed,		uint64_t, 1, 'c',
-    "Thread creation failed",
-	"Number of times creating a thread failed."
-	"  See VSL::Debug for diagnostics."
-	"  See also param thread_fail_delay."
-)
-
-VSC_F(thread_queue_len,		uint64_t, 1, 'g',
-    "Length of session queue",
-	"Length of session queue waiting for threads."
-	"  NB: Only updates once per second."
-	"  See also param queue_max."
-)
-
-VSC_F(sess_queued,		uint64_t, 1, 'c',
-    "Sessions queued for thread",
-	"Number of times session was queued waiting for a thread."
-	"  See also param queue_max."
-)
-
-VSC_F(sess_dropped,		uint64_t, 1, 'c',
-    "Sessions dropped for thread",
-	"Number of times session was dropped because the queue were too"
-	" long already."
-	"  See also param queue_max."
-)
-
-/*---------------------------------------------------------------------*/
-
-VSC_F(n_sess_mem,		uint64_t, 0, 'i', "N struct sess_mem", "")
-VSC_F(n_sess,			uint64_t, 0, 'i', "N struct sess", "")
-VSC_F(n_object,			uint64_t, 1, 'i', "N struct object", "")
-VSC_F(n_vampireobject,		uint64_t, 1, 'i', "N unresurrected objects", "")
-VSC_F(n_objectcore,		uint64_t, 1, 'i', "N struct objectcore", "")
-VSC_F(n_objecthead,		uint64_t, 1, 'i', "N struct objecthead", "")
-VSC_F(n_waitinglist,		uint64_t, 1, 'i', "N struct waitinglist", "")
-
-VSC_F(n_vbc,		uint64_t, 0, 'i', "N struct vbc", "")
-
-VSC_F(n_backend,		uint64_t, 0, 'i', "N backends", "")
-
-VSC_F(n_expired,		uint64_t, 0, 'i', "N expired objects", "")
-VSC_F(n_lru_nuked,		uint64_t, 0, 'i', "N LRU nuked objects", "")
-VSC_F(n_lru_moved,		uint64_t, 0, 'i', "N LRU moved objects", "")
-
-VSC_F(losthdr,		uint64_t, 0, 'a', "HTTP header overflows", "")
-
-VSC_F(n_objsendfile,	uint64_t, 0, 'a', "Objects sent with sendfile",
-      "The number of objects sent with the sendfile system call. If enabled "
-      "sendfile will be used on object larger than a certain size.")
-VSC_F(n_objwrite,		uint64_t, 0, 'a', "Objects sent with write",
-      "The number of objects sent with regular write calls."
-      "Writes are used when the objects are too small for sendfile "
-      "or if the sendfile call has been disabled")
-VSC_F(n_objoverflow,	uint64_t, 1, 'a',
-					"Objects overflowing workspace", "")
-
-VSC_F(s_sess,		uint64_t, 1, 'a', "Total Sessions", "")
-VSC_F(s_req,		uint64_t, 1, 'a', "Total Requests", "")
-VSC_F(s_pipe,		uint64_t, 1, 'a', "Total pipe", "")
-VSC_F(s_pass,		uint64_t, 1, 'a', "Total pass", "")
-VSC_F(s_fetch,		uint64_t, 1, 'a', "Total fetch", "")
-VSC_F(s_hdrbytes,		uint64_t, 1, 'a', "Total header bytes", "")
-VSC_F(s_bodybytes,		uint64_t, 1, 'a', "Total body bytes", "")
-
-VSC_F(sess_closed,		uint64_t, 1, 'a', "Session Closed", "")
-VSC_F(sess_pipeline,	uint64_t, 1, 'a', "Session Pipeline", "")
-VSC_F(sess_readahead,	uint64_t, 1, 'a', "Session Read Ahead", "")
-VSC_F(sess_linger,		uint64_t, 1, 'a', "Session Linger", "")
-VSC_F(sess_herd,		uint64_t, 1, 'a', "Session herd", "")
-
-VSC_F(shm_records,		uint64_t, 0, 'a', "SHM records", "")
-VSC_F(shm_writes,		uint64_t, 0, 'a', "SHM writes", "")
-VSC_F(shm_flushes,		uint64_t, 0, 'a', "SHM flushes due to overflow", "")
-VSC_F(shm_cont,		uint64_t, 0, 'a', "SHM MTX contention", "")
-VSC_F(shm_cycles,		uint64_t, 0, 'a', "SHM cycles through buffer", "")
-
-VSC_F(sms_nreq,		uint64_t, 0, 'a', "SMS allocator requests", "")
-VSC_F(sms_nobj,		uint64_t, 0, 'i', "SMS outstanding allocations", "")
-VSC_F(sms_nbytes,		uint64_t, 0, 'i', "SMS outstanding bytes", "")
-VSC_F(sms_balloc,		uint64_t, 0, 'i', "SMS bytes allocated", "")
-VSC_F(sms_bfree,		uint64_t, 0, 'i', "SMS bytes freed", "")
-
-VSC_F(backend_req,		uint64_t, 0, 'a', "Backend requests made", "")
-
-VSC_F(n_vcl,		uint64_t, 0, 'a', "N vcl total", "")
-VSC_F(n_vcl_avail,		uint64_t, 0, 'a', "N vcl available", "")
-VSC_F(n_vcl_discard,	uint64_t, 0, 'a', "N vcl discarded", "")
-
-/**********************************************************************/
-
-VSC_F(bans,			uint64_t, 0, 'g',
-   "Count of bans",
-	"Number of all bans in system, including bans superseded"
-	" by newer bans and bans already checked by the ban-lurker."
-)
-VSC_F(bans_gone,		uint64_t, 0, 'g',
-    "Number of bans marked 'gone'",
-	"Number of bans which are no longer active, either because they"
-	" got checked by the ban-lurker or superseded by newer identical bans."
-)
-VSC_F(bans_req,			uint64_t, 0, 'g',
-    "Number of bans using req.*",
-	"Number of bans which use req.* variables.  These bans can not"
-	" be washed by the ban-lurker."
-)
-VSC_F(bans_added,		uint64_t, 0, 'c',
-    "Bans added",
-	"Counter of bans added to ban list."
-)
-VSC_F(bans_deleted,		uint64_t, 0, 'c',
-    "Bans deleted",
-	"Counter of bans deleted from ban list."
-)
-
-VSC_F(bans_tested,		uint64_t, 0, 'c',
-    "Bans tested against objects",
-	"Count of how many bans and objects have been tested against"
-	" each other."
-)
-VSC_F(bans_tests_tested,	uint64_t, 0, 'c',
-    "Ban tests tested against objects",
-	"Count of how many tests and objects have been tested against"
-	" each other.  'ban req.url == foo && req.http.host == bar'"
-	" counts as one in 'bans_tested' and as two in 'bans_tests_tested'"
-)
-VSC_F(bans_dups,		uint64_t, 0, 'c',
-    "Bans superseded by other bans",
-	"Count of bans replaced by later identical bans."
-)
-
-/**********************************************************************/
-
-VSC_F(hcb_nolock,		uint64_t, 0, 'a', "HCB Lookups without lock", "")
-VSC_F(hcb_lock,		uint64_t, 0, 'a', "HCB Lookups with lock", "")
-VSC_F(hcb_insert,		uint64_t, 0, 'a', "HCB Inserts", "")
-
-VSC_F(esi_errors,		uint64_t, 0, 'a', "ESI parse errors (unlock)", "")
-VSC_F(esi_warnings,		uint64_t, 0, 'a', "ESI parse warnings (unlock)", "")
-VSC_F(client_drop_late,	uint64_t, 0, 'a', "Connection dropped late", "")
-VSC_F(uptime,		uint64_t, 0, 'a', "Client uptime", "")
-
-VSC_F(dir_dns_lookups,	uint64_t, 0, 'a', "DNS director lookups", "")
-VSC_F(dir_dns_failed,	uint64_t, 0, 'a', "DNS director failed lookups", "")
-VSC_F(dir_dns_hit,		uint64_t, 0, 'a', "DNS director cached lookups hit", "")
-VSC_F(dir_dns_cache_full,	uint64_t, 0, 'a', "DNS director full dnscache", "")
-
-VSC_F(vmods,		uint64_t, 0, 'i', "Loaded VMODs", "")
-
-VSC_F(n_gzip,			uint64_t, 0, 'a', "Gzip operations", "")
-VSC_F(n_gunzip,			uint64_t, 0, 'a', "Gunzip operations", "")
-
-VSC_F(cond_not_validated,	uint64_t, 1, 'c', "Non-validating responses",
-      "Count of backend responses to conditional requests with status != 304")
-#endif
-
-/**********************************************************************/
-
-=======
->>>>>>> dcd622df
 #ifdef VSC_DO_LCK
 
 VSC_F(creat,		uint64_t, 0, 'a', "Created locks", "")
