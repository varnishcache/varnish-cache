/*-
 * Copyright (c) 2006 Verdens Gang AS
 * Copyright (c) 2006-2011 Varnish Software AS
 * All rights reserved.
 *
 * Author: Poul-Henning Kamp <phk@phk.freebsd.dk>
 *
 * Redistribution and use in source and binary forms, with or without
 * modification, are permitted provided that the following conditions
 * are met:
 * 1. Redistributions of source code must retain the above copyright
 *    notice, this list of conditions and the following disclaimer.
 * 2. Redistributions in binary form must reproduce the above copyright
 *    notice, this list of conditions and the following disclaimer in the
 *    documentation and/or other materials provided with the distribution.
 *
 * THIS SOFTWARE IS PROVIDED BY THE AUTHOR AND CONTRIBUTORS ``AS IS'' AND
 * ANY EXPRESS OR IMPLIED WARRANTIES, INCLUDING, BUT NOT LIMITED TO, THE
 * IMPLIED WARRANTIES OF MERCHANTABILITY AND FITNESS FOR A PARTICULAR PURPOSE
 * ARE DISCLAIMED.  IN NO EVENT SHALL AUTHOR OR CONTRIBUTORS BE LIABLE
 * FOR ANY DIRECT, INDIRECT, INCIDENTAL, SPECIAL, EXEMPLARY, OR CONSEQUENTIAL
 * DAMAGES (INCLUDING, BUT NOT LIMITED TO, PROCUREMENT OF SUBSTITUTE GOODS
 * OR SERVICES; LOSS OF USE, DATA, OR PROFITS; OR BUSINESS INTERRUPTION)
 * HOWEVER CAUSED AND ON ANY THEORY OF LIABILITY, WHETHER IN CONTRACT, STRICT
 * LIABILITY, OR TORT (INCLUDING NEGLIGENCE OR OTHERWISE) ARISING IN ANY WAY
 * OUT OF THE USE OF THIS SOFTWARE, EVEN IF ADVISED OF THE POSSIBILITY OF
 * SUCH DAMAGE.
 *
 * Runtime support for compiled VCL programs
 */

#include "config.h"

#include <sys/types.h>
#include <sys/socket.h>
#include <netinet/in.h>
#include <arpa/inet.h>

#include <stdio.h>
#include <stdlib.h>

#include "cache.h"

#include "cache_backend.h"
#include "hash/hash_slinger.h"
#include "vav.h"
#include "vcl.h"
#include "vrt.h"
#include "vrt_obj.h"
#include "vtim.h"

const void * const vrt_magic_string_end = &vrt_magic_string_end;

/*--------------------------------------------------------------------*/

void
VRT_error(struct req *req, unsigned code, const char *reason)
{

	CHECK_OBJ_NOTNULL(req, REQ_MAGIC);
	VSLb(req->vsl, SLT_Debug, "VCL_error(%u, %s)", code,
	    reason ?  reason : "(null)");
	if (code < 100 || code > 999)
		code = 503;
	req->err_code = (uint16_t)code;
	req->err_reason = reason ? reason : http_StatusMessage(req->err_code);
}

/*--------------------------------------------------------------------*/

void
VRT_count(struct req *req, unsigned u)
{

	if (req == NULL)
		return;
	CHECK_OBJ_NOTNULL(req, REQ_MAGIC);
	VSLb(req->vsl, SLT_VCL_trace, "%u %u.%u", u,
	    req->vcl->ref[u].line, req->vcl->ref[u].pos);
}

/*--------------------------------------------------------------------*/

void
VRT_acl_log(struct req *req, const char *msg)
{

	VSLb(req->vsl, SLT_VCL_acl, "%s", msg);
}

/*--------------------------------------------------------------------*/

static struct http *
vrt_selecthttp(const struct req *req, enum gethdr_e where)
{
	struct http *hp;

	CHECK_OBJ_NOTNULL(req, REQ_MAGIC);
	switch (where) {
	case HDR_REQ:
		hp = req->http;
		break;
	case HDR_BEREQ:
		hp = req->busyobj->bereq;
		break;
	case HDR_BERESP:
		hp = req->busyobj->beresp;
		break;
	case HDR_RESP:
		hp = req->resp;
		break;
	case HDR_OBJ:
		CHECK_OBJ_NOTNULL(req->obj, OBJECT_MAGIC);
		hp = req->obj->http;
		break;
        case HDR_STALE_OBJ:
		CHECK_OBJ_NOTNULL(sp->wrk->busyobj->stale_obj, OBJECT_MAGIC);
		hp = sp->wrk->busyobj->stale_obj->http;
		break;
	default:
		INCOMPL();
	}
	CHECK_OBJ_NOTNULL(hp, HTTP_MAGIC);
	return (hp);
}

char *
VRT_GetHdr(const struct req *req, enum gethdr_e where, const char *n)
{
	char *p;
	struct http *hp;

<<<<<<< HEAD
	CHECK_OBJ_NOTNULL(sp, SESS_MAGIC);
        if (where == HDR_STALE_OBJ && sp->wrk->busyobj->stale_obj == NULL) {
	    WSP(sp, SLT_VCL_error,
		"stale_obj does not exist (reading header %s)", n);
            return NULL;
	}
	hp = vrt_selecthttp(sp, where);
=======
	CHECK_OBJ_NOTNULL(req, REQ_MAGIC);
	hp = vrt_selecthttp(req, where);
>>>>>>> 57b4594c
	if (!http_GetHdr(hp, n, &p))
		return (NULL);
	return (p);
}

/*--------------------------------------------------------------------
 * XXX: Optimize the single element case ?
 */

char *
VRT_StringList(char *d, unsigned dl, const char *p, va_list ap)
{
	char *b, *e;
	unsigned x;

	b = d;
	e = b + dl;
	while (p != vrt_magic_string_end && b < e) {
		if (p != NULL) {
			x = strlen(p);
			if (b + x < e)
				memcpy(b, p, x);
			b += x;
		}
		p = va_arg(ap, const char *);
	}
	if (b >= e)
		return (NULL);
	*b++ = '\0';
	return (b);
}

/*--------------------------------------------------------------------
 * XXX: Optimize the single element case ?
 */

char *
VRT_String(struct ws *ws, const char *h, const char *p, va_list ap)
{
	char *b, *e;
	unsigned u, x;

	u = WS_Reserve(ws, 0);
	e = b = ws->f;
	e += u;
	if (h != NULL) {
		x = strlen(h);
		if (b + x < e)
			memcpy(b, h, x);
		b += x;
		if (b < e)
			*b = ' ';
		b++;
	}
	b = VRT_StringList(b, e > b ? e - b : 0, p, ap);
	if (b == NULL || b == e) {
		WS_Release(ws, 0);
		return (NULL);
	}
	e = b;
	b = ws->f;
	WS_Release(ws, e - b);
	return (b);
}

/*--------------------------------------------------------------------
 * Build a string on the request workspace
 */

const char *
VRT_ReqString(struct req *req, const char *p, ...)
{
	va_list ap;
	char *b;

	CHECK_OBJ_NOTNULL(req, REQ_MAGIC);
	va_start(ap, p);
	b = VRT_String(req->ws, NULL, p, ap);
	va_end(ap);
	return (b);
}

/*--------------------------------------------------------------------*/

void
VRT_SetHdr(struct req *req , enum gethdr_e where, const char *hdr,
    const char *p, ...)
{
	struct http *hp;
	va_list ap;
	char *b;

	CHECK_OBJ_NOTNULL(req, REQ_MAGIC);
	hp = vrt_selecthttp(req, where);
	va_start(ap, p);
	if (p == NULL) {
		http_Unset(hp, hdr);
	} else {
		b = VRT_String(hp->ws, hdr + 1, p, ap);
		if (b == NULL) {
			VSLb(req->vsl, SLT_LostHeader, "%s", hdr + 1);
		} else {
			http_Unset(hp, hdr);
			http_SetHeader(hp, b);
		}
	}
	va_end(ap);
}

/*--------------------------------------------------------------------*/

void
VRT_handling(struct req *req, unsigned hand)
{

	if (req == NULL) {
		assert(hand == VCL_RET_OK);
		return;
	}
	CHECK_OBJ_NOTNULL(req, REQ_MAGIC);
	assert(hand < VCL_RET_MAX);
	req->handling = hand;
}

/*--------------------------------------------------------------------
 * Add an element to the array/list of hash bits.
 */

void
VRT_hashdata(struct req *req, const char *str, ...)
{
	va_list ap;
	const char *p;

	HSH_AddString(req, str);
	va_start(ap, str);
	while (1) {
		p = va_arg(ap, const char *);
		if (p == vrt_magic_string_end)
			break;
		HSH_AddString(req, p);
	}
}

/*--------------------------------------------------------------------*/

double
VRT_r_now(const struct req *req)
{

	CHECK_OBJ_NOTNULL(req, REQ_MAGIC);
	return (VTIM_real());
}

/*--------------------------------------------------------------------*/

char *
VRT_IP_string(const struct req *req, const struct sockaddr_storage *sa)
{
	char *p;
	const struct sockaddr_in *si4;
	const struct sockaddr_in6 *si6;
	const void *addr;
	int len;

	CHECK_OBJ_NOTNULL(req, REQ_MAGIC);
	switch (sa->ss_family) {
	case AF_INET:
		len = INET_ADDRSTRLEN;
		si4 = (const void *)sa;
		addr = &(si4->sin_addr);
		break;
	case AF_INET6:
		len = INET6_ADDRSTRLEN;
		si6 = (const void *)sa;
		addr = &(si6->sin6_addr);
		break;
	default:
		INCOMPL();
	}
	XXXAN(len);
	AN(p = WS_Alloc(req->http->ws, len));
	AN(inet_ntop(sa->ss_family, addr, p, len));
	return (p);
}

char *
VRT_int_string(const struct req *req, int num)
{
	char *p;
	int size;

	CHECK_OBJ_NOTNULL(req, REQ_MAGIC);
	size = snprintf(NULL, 0, "%d", num) + 1;
	AN(p = WS_Alloc(req->http->ws, size));
	assert(snprintf(p, size, "%d", num) < size);
	return (p);
}

char *
VRT_double_string(const struct req *req, double num)
{
	char *p;
	int size;

	CHECK_OBJ_NOTNULL(req, REQ_MAGIC);
	size = snprintf(NULL, 0, "%.3f", num) + 1;
	AN(p = WS_Alloc(req->http->ws, size));
	assert(snprintf(p, size, "%.3f", num) < size);
	return (p);
}

char *
VRT_time_string(const struct req *req, double t)
{
	char *p;

	CHECK_OBJ_NOTNULL(req, REQ_MAGIC);
	p = WS_Alloc(req->http->ws, VTIM_FORMAT_SIZE);
	if (p != NULL)
		VTIM_format(t, p);
	return (p);
}

const char *
VRT_backend_string(const struct req *req, const struct director *d)
{
	CHECK_OBJ_NOTNULL(req, REQ_MAGIC);
	if (d == NULL)
		d = req->director;
	if (d == NULL)
		return (NULL);
	return (d->vcl_name);
}

const char *
VRT_bool_string(const struct req *req, unsigned val)
{

	CHECK_OBJ_NOTNULL(req, REQ_MAGIC);
	return (val ? "true" : "false");
}

/*--------------------------------------------------------------------*/

void
VRT_Rollback(struct req *req)
{

	CHECK_OBJ_NOTNULL(req, REQ_MAGIC);
	HTTP_Copy(req->http, req->http0);
	WS_Reset(req->ws, req->ws_req);
}

/*--------------------------------------------------------------------*/

void
VRT_synth_page(const struct req *req, unsigned flags, const char *str, ...)
{
	va_list ap;
	const char *p;
	struct vsb *vsb;

	(void)flags;
	CHECK_OBJ_NOTNULL(req, REQ_MAGIC);
	CHECK_OBJ_NOTNULL(req->obj, OBJECT_MAGIC);
	vsb = SMS_Makesynth(req->obj);
	AN(vsb);

	VSB_cat(vsb, str);
	va_start(ap, str);
	p = va_arg(ap, const char *);
	while (p != vrt_magic_string_end) {
		if (p == NULL)
			p = "(null)";
		VSB_cat(vsb, p);
		p = va_arg(ap, const char *);
	}
	va_end(ap);
	SMS_Finish(req->obj);
	http_Unset(req->obj->http, H_Content_Length);
	http_PrintfHeader(req->obj->http, "Content-Length: %zd", req->obj->len);
}

/*--------------------------------------------------------------------*/

void
VRT_ban(const struct req *req, char *cmds, ...)
{
	char *a1, *a2, *a3;
	va_list ap;
	struct ban *b;
	int good;

	CHECK_OBJ_NOTNULL(req, REQ_MAGIC);
	b = BAN_New();
	va_start(ap, cmds);
	a1 = cmds;
	good = 0;
	while (a1 != NULL) {
		good = 0;
		a2 = va_arg(ap, char *);
		if (a2 == NULL)
			break;
		a3 = va_arg(ap, char *);
		if (a3 == NULL)
			break;
		if (BAN_AddTest(NULL, b, a1, a2, a3))
			break;
		a1 = va_arg(ap, char *);
		good = 1;
	}
	if (!good)
		/* XXX: report error how ? */
		BAN_Free(b);
	else
		BAN_Insert(b);
}

/*--------------------------------------------------------------------*/

void
VRT_ban_string(const struct req *req, const char *str)
{
	char *a1, *a2, *a3;
	char **av;
	struct ban *b;
	int good;
	int i;

	CHECK_OBJ_NOTNULL(req, REQ_MAGIC);
	av = VAV_Parse(str, NULL, ARGV_NOESC);
	if (av[0] != NULL) {
		/* XXX: report error how ? */
		VAV_Free(av);
		return;
	}
	b = BAN_New();
	good = 0;
	for (i = 1; ;) {
		a1 = av[i++];
		if (a1 == NULL)
			break;
		good = 0;
		a2 = av[i++];
		if (a2 == NULL)
			break;
		a3 = av[i++];
		if (a3 == NULL)
			break;
		if (BAN_AddTest(NULL, b, a1, a2, a3))
			break;
		good = 1;
		if (av[i] == NULL)
			break;
		good = 0;
		if (strcmp(av[i++], "&&"))
			break;
	}
	if (!good)
		/* XXX: report error how ? */
		BAN_Free(b);
	else
		BAN_Insert(b);
	VAV_Free(av);
}

/*--------------------------------------------------------------------
 * "real" purges
 */

void
VRT_purge(struct req *req, double ttl, double grace)
{

	CHECK_OBJ_NOTNULL(req, REQ_MAGIC);
	if (req->cur_method == VCL_MET_HIT)
		HSH_Purge(req, req->obj->objcore->objhead, ttl, grace);
	else if (req->cur_method == VCL_MET_MISS)
		HSH_Purge(req, req->objcore->objhead, ttl, grace);
}

/*--------------------------------------------------------------------
 * Simple stuff
 */

int
VRT_strcmp(const char *s1, const char *s2)
{
	if (s1 == NULL || s2 == NULL)
		return(1);
	return (strcmp(s1, s2));
}

void
VRT_memmove(void *dst, const void *src, unsigned len)
{

	(void)memmove(dst, src, len);
}<|MERGE_RESOLUTION|>--- conflicted
+++ resolved
@@ -114,8 +114,8 @@
 		hp = req->obj->http;
 		break;
         case HDR_STALE_OBJ:
-		CHECK_OBJ_NOTNULL(sp->wrk->busyobj->stale_obj, OBJECT_MAGIC);
-		hp = sp->wrk->busyobj->stale_obj->http;
+		CHECK_OBJ_NOTNULL(req->busyobj->stale_obj, OBJECT_MAGIC);
+		hp = req->busyobj->stale_obj->http;
 		break;
 	default:
 		INCOMPL();
@@ -130,18 +130,14 @@
 	char *p;
 	struct http *hp;
 
-<<<<<<< HEAD
-	CHECK_OBJ_NOTNULL(sp, SESS_MAGIC);
-        if (where == HDR_STALE_OBJ && sp->wrk->busyobj->stale_obj == NULL) {
-	    WSP(sp, SLT_VCL_error,
-		"stale_obj does not exist (reading header %s)", n);
-            return NULL;
-	}
-	hp = vrt_selecthttp(sp, where);
-=======
-	CHECK_OBJ_NOTNULL(req, REQ_MAGIC);
+	CHECK_OBJ_NOTNULL(req, REQ_MAGIC);
+        if (where == HDR_STALE_OBJ && req->busyobj->stale_obj == NULL) {
+                struct vsl_log *vsl = req->vsl;
+                VSLb(vsl, SLT_Error,
+                    "stale_obj does not exist (reading header %s)", n);
+                return NULL;
+	}
 	hp = vrt_selecthttp(req, where);
->>>>>>> 57b4594c
 	if (!http_GetHdr(hp, n, &p))
 		return (NULL);
 	return (p);
