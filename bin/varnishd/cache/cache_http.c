/*-
 * Copyright (c) 2006 Verdens Gang AS
 * Copyright (c) 2006-2011 Varnish Software AS
 * All rights reserved.
 *
 * Author: Poul-Henning Kamp <phk@phk.freebsd.dk>
 *
 * Redistribution and use in source and binary forms, with or without
 * modification, are permitted provided that the following conditions
 * are met:
 * 1. Redistributions of source code must retain the above copyright
 *    notice, this list of conditions and the following disclaimer.
 * 2. Redistributions in binary form must reproduce the above copyright
 *    notice, this list of conditions and the following disclaimer in the
 *    documentation and/or other materials provided with the distribution.
 *
 * THIS SOFTWARE IS PROVIDED BY THE AUTHOR AND CONTRIBUTORS ``AS IS'' AND
 * ANY EXPRESS OR IMPLIED WARRANTIES, INCLUDING, BUT NOT LIMITED TO, THE
 * IMPLIED WARRANTIES OF MERCHANTABILITY AND FITNESS FOR A PARTICULAR PURPOSE
 * ARE DISCLAIMED.  IN NO EVENT SHALL AUTHOR OR CONTRIBUTORS BE LIABLE
 * FOR ANY DIRECT, INDIRECT, INCIDENTAL, SPECIAL, EXEMPLARY, OR CONSEQUENTIAL
 * DAMAGES (INCLUDING, BUT NOT LIMITED TO, PROCUREMENT OF SUBSTITUTE GOODS
 * OR SERVICES; LOSS OF USE, DATA, OR PROFITS; OR BUSINESS INTERRUPTION)
 * HOWEVER CAUSED AND ON ANY THEORY OF LIABILITY, WHETHER IN CONTRACT, STRICT
 * LIABILITY, OR TORT (INCLUDING NEGLIGENCE OR OTHERWISE) ARISING IN ANY WAY
 * OUT OF THE USE OF THIS SOFTWARE, EVEN IF ADVISED OF THE POSSIBILITY OF
 * SUCH DAMAGE.
 *
 * HTTP request storage and manipulation
 */

#include "config.h"

#include <stdio.h>

#include "cache.h"

#include "vct.h"

#define HTTPH(a, b, c) char b[] = "*" a ":";
#include "tbl/http_headers.h"
#undef HTTPH

static const enum VSL_tag_e foo[] = {
	[HTTP_Req]	= SLT_ReqRequest,
	[HTTP_Resp]	= SLT_RespRequest,
	[HTTP_Bereq]	= SLT_BereqRequest,
	[HTTP_Beresp]	= SLT_BerespRequest,
	[HTTP_Obj]	= SLT_ObjRequest,
};

void http_FilterMissingFields(struct http *to, const struct http *fm);

static enum VSL_tag_e
http2shmlog(const struct http *hp, int t)
{

	CHECK_OBJ_NOTNULL(hp, HTTP_MAGIC);
	if (t > HTTP_HDR_FIRST)
		t = HTTP_HDR_FIRST;
	assert(hp->logtag >= HTTP_Req && hp->logtag <= HTTP_Obj); /*lint !e685*/
	assert(t >= HTTP_HDR_REQ && t <= HTTP_HDR_FIRST);
	return ((enum VSL_tag_e)(foo[hp->logtag] + t));
}

static void
http_VSLH(const struct http *hp, unsigned hdr)
{

	AN(hp->vsl);
	AN(hp->vsl->wid & (VSL_CLIENTMARKER|VSL_BACKENDMARKER));
	VSLbt(hp->vsl, http2shmlog(hp, hdr), hp->hd[hdr]);
}

/*--------------------------------------------------------------------*/
/* List of canonical HTTP response code names from RFC2616 */

static struct http_msg {
	unsigned	nbr;
	const char	*txt;
} http_msg[] = {
#define HTTP_RESP(n, t)	{ n, t},
#include "tbl/http_response.h"
	{ 0, NULL }
};

const char *
http_StatusMessage(unsigned status)
{
	struct http_msg *mp;

	assert(status >= 100 && status <= 999);
	for (mp = http_msg; mp->nbr != 0 && mp->nbr <= status; mp++)
		if (mp->nbr == status)
			return (mp->txt);
	return ("Unknown Error");
}

/*--------------------------------------------------------------------*/

unsigned
HTTP_estimate(unsigned nhttp)
{

	/* XXX: We trust the structs to size-aligned as necessary */
	return (sizeof (struct http) + (sizeof (txt) + 1) * nhttp);
}

struct http *
HTTP_create(void *p, uint16_t nhttp)
{
	struct http *hp;

	hp = p;
	hp->magic = HTTP_MAGIC;
	hp->hd = (void*)(hp + 1);
	hp->shd = nhttp;
	hp->hdf = (void*)(hp->hd + nhttp);
	return (hp);
}

/*--------------------------------------------------------------------*/

void
HTTP_Setup(struct http *hp, struct ws *ws, struct vsl_log *vsl,
    enum httpwhence  whence)
{
	http_Teardown(hp);
	hp->logtag = whence;
	hp->ws = ws;
	hp->vsl = vsl;
}

/*--------------------------------------------------------------------*/

void
http_Teardown(struct http *hp)
{
	uint16_t shd;
	txt *hd;
	unsigned char *hdf;

	/* XXX: This is not elegant, is it efficient ? */
	shd = hp->shd;
	hd = hp->hd;
	hdf = hp->hdf;
	memset(hp, 0, sizeof *hp);
	memset(hd, 0, sizeof *hd * shd);
	memset(hdf, 0, sizeof *hdf * shd);
	hp->magic = HTTP_MAGIC;
	hp->nhd = HTTP_HDR_FIRST;
	hp->shd = shd;
	hp->hd = hd;
	hp->hdf = hdf;
}

/*--------------------------------------------------------------------*/

static int
http_IsHdr(const txt *hh, const char *hdr)
{
	unsigned l;

	Tcheck(*hh);
	AN(hdr);
	l = hdr[0];
	assert(l == strlen(hdr + 1));
	assert(hdr[l] == ':');
	hdr++;
	return (!strncasecmp(hdr, hh->b, l));
}

/*--------------------------------------------------------------------
 * This function collapses multiple headerlines of the same name.
 * The lines are joined with a comma, according to [rfc2616, 4.2bot, p32]
 */

void
http_CollectHdr(struct http *hp, const char *hdr)
{
	unsigned u, v, ml, f = 0, x;
	char *b = NULL, *e = NULL;

	for (u = HTTP_HDR_FIRST; u < hp->nhd; u++) {
		while (u < hp->nhd && http_IsHdr(&hp->hd[u], hdr)) {
			Tcheck(hp->hd[u]);
			if (f == 0) {
				/* Found first header, just record the fact */
				f = u;
				break;
			}
			if (b == NULL) {
				/* Found second header, start our collection */
				ml = WS_Reserve(hp->ws, 0);
				b = hp->ws->f;
				e = b + ml;
				x = Tlen(hp->hd[f]);
				if (b + x < e) {
					memcpy(b, hp->hd[f].b, x);
					b += x;
				} else
					b = e;
			}

			AN(b);
			AN(e);

			/* Append the Nth header we found */
			if (b < e)
				*b++ = ',';
			x = Tlen(hp->hd[u]) - *hdr;
			if (b + x < e) {
				memcpy(b, hp->hd[u].b + *hdr, x);
				b += x;
			} else
				b = e;

			/* Shift remaining headers up one slot */
			for (v = u; v < hp->nhd - 1; v++)
				hp->hd[v] = hp->hd[v + 1];
			hp->nhd--;
		}

	}
	if (b == NULL)
		return;
	AN(e);
	if (b >= e) {
		WS_Release(hp->ws, 0);
		return;
	}
	*b = '\0';
	hp->hd[f].b = hp->ws->f;
	hp->hd[f].e = b;
	WS_ReleaseP(hp->ws, b + 1);
}


/*--------------------------------------------------------------------*/

static unsigned
http_findhdr(const struct http *hp, unsigned l, const char *hdr)
{
	unsigned u;

	for (u = HTTP_HDR_FIRST; u < hp->nhd; u++) {
		Tcheck(hp->hd[u]);
		if (hp->hd[u].e < hp->hd[u].b + l + 1)
			continue;
		if (hp->hd[u].b[l] != ':')
			continue;
		if (strncasecmp(hdr, hp->hd[u].b, l))
			continue;
		return (u);
	}
	return (0);
}

int
http_GetHdr(const struct http *hp, const char *hdr, char **ptr)
{
	unsigned u, l;
	char *p;

	l = hdr[0];
	diagnostic(l == strlen(hdr + 1));
	assert(hdr[l] == ':');
	hdr++;
	u = http_findhdr(hp, l - 1, hdr);
	if (u == 0) {
		if (ptr != NULL)
			*ptr = NULL;
		return (0);
	}
	if (ptr != NULL) {
		p = hp->hd[u].b + l;
		while (vct_issp(*p))
			p++;
		*ptr = p;
	}
	return (1);
}


/*--------------------------------------------------------------------
 * Find a given data element in a header according to RFC2616's #rule
 * (section 2.1, p15)
 */

int
http_GetHdrData(const struct http *hp, const char *hdr,
    const char *field, char **ptr)
{
	char *h, *e;
	unsigned fl;

	if (ptr != NULL)
		*ptr = NULL;
	if (!http_GetHdr(hp, hdr, &h))
		return (0);
	AN(h);
	e = strchr(h, '\0');
	fl = strlen(field);
	while (h + fl <= e) {
		/* Skip leading whitespace and commas */
		if (vct_islws(*h) || *h == ',') {
			h++;
			continue;
		}
		/* Check for substrings before memcmp() */
		if ((h + fl == e || vct_issepctl(h[fl])) &&
		    !memcmp(h, field, fl)) {
			if (ptr != NULL) {
				h += fl;
				while (vct_islws(*h))
					h++;
				*ptr = h;
			}
			return (1);
		}
		/* Skip until end of header or comma */
		while (*h && *h != ',')
			h++;
	}
	return (0);
}

/*--------------------------------------------------------------------
 * Find a given headerfields Q value.
 */

double
http_GetHdrQ(const struct http *hp, const char *hdr, const char *field)
{
	char *h;
	int i;
	double a, b;

	h = NULL;
	i = http_GetHdrData(hp, hdr, field, &h);
	if (!i)
		return (0.);

	if (h == NULL)
		return (1.);
	/* Skip whitespace, looking for '=' */
	while (*h && vct_issp(*h))
		h++;
	if (*h++ != ';')
		return (1.);
	while (*h && vct_issp(*h))
		h++;
	if (*h++ != 'q')
		return (1.);
	while (*h && vct_issp(*h))
		h++;
	if (*h++ != '=')
		return (1.);
	while (*h && vct_issp(*h))
		h++;
	a = 0.;
	while (vct_isdigit(*h)) {
		a *= 10.;
		a += *h - '0';
		h++;
	}
	if (*h++ != '.')
		return (a);
	b = .1;
	while (vct_isdigit(*h)) {
		a += b * (*h - '0');
		b *= .1;
		h++;
	}
	return (a);
}

/*--------------------------------------------------------------------
 * Find a given headerfields value.
 */

int
http_GetHdrField(const struct http *hp, const char *hdr,
    const char *field, char **ptr)
{
	char *h;
	int i;

	if (ptr != NULL)
		*ptr = NULL;

	h = NULL;
	i = http_GetHdrData(hp, hdr, field, &h);
	if (!i)
		return (i);

	if (ptr != NULL && h != NULL) {
		/* Skip whitespace, looking for '=' */
		while (*h && vct_issp(*h))
			h++;
		if (*h == '=') {
			h++;
			while (*h && vct_issp(*h))
				h++;
			*ptr = h;
		}
	}
	return (i);
}

/*--------------------------------------------------------------------
 * XXX: redo with http_GetHdrField() ?
 */

enum sess_close
http_DoConnection(const struct http *hp)
{
	char *p, *q;
	enum sess_close ret;
	unsigned u;

	if (!http_GetHdr(hp, H_Connection, &p)) {
		if (hp->protover < 11)
			return (SC_REQ_HTTP10);
		return (SC_NULL);
	}
	ret = SC_NULL;
	AN(p);
	for (; *p; p++) {
		if (vct_issp(*p))
			continue;
		if (*p == ',')
			continue;
		for (q = p + 1; *q; q++)
			if (*q == ',' || vct_issp(*q))
				break;
		u = pdiff(p, q);
		if (u == 5 && !strncasecmp(p, "close", u))
			ret = SC_REQ_CLOSE;
		u = http_findhdr(hp, u, p);
		if (u != 0)
			hp->hdf[u] |= HDF_FILTER;
		if (!*q)
			break;
		p = q;
	}
	return (ret);
}

/*--------------------------------------------------------------------*/

int
http_HdrIs(const struct http *hp, const char *hdr, const char *val)
{
	char *p;

	if (!http_GetHdr(hp, hdr, &p))
		return (0);
	AN(p);
	if (!strcasecmp(p, val))
		return (1);
	return (0);
}

/*--------------------------------------------------------------------*/

uint16_t
http_GetStatus(const struct http *hp)
{

	return (hp->status);
}

const char *
http_GetReq(const struct http *hp)
{

	Tcheck(hp->hd[HTTP_HDR_REQ]);
	return (hp->hd[HTTP_HDR_REQ].b);
}

/*--------------------------------------------------------------------
 * Dissect the headers of the HTTP protocol message.
 * Detect conditionals (headers which start with '^[Ii][Ff]-')
 */

static uint16_t
http_dissect_hdrs(struct http *hp, char *p, const struct http_conn *htc)
{
	char *q, *r;
	txt t = htc->rxbuf;

	if (*p == '\r')
		p++;

	hp->nhd = HTTP_HDR_FIRST;
	hp->conds = 0;
	r = NULL;		/* For FlexeLint */
	for (; p < t.e; p = r) {

		/* Find end of next header */
		q = r = p;
		while (r < t.e) {
			if (!vct_iscrlf(*r)) {
				r++;
				continue;
			}
			q = r;
			assert(r < t.e);
			r += vct_skipcrlf(r);
			if (r >= t.e)
				break;
			/* If line does not continue: got it. */
			if (!vct_issp(*r))
				break;

			/* Clear line continuation LWS to spaces */
			while (vct_islws(*q))
				*q++ = ' ';
		}

		if (q - p > htc->maxhdr) {
			VSC_C_main->losthdr++;
			VSLb(hp->vsl, SLT_LostHeader, "%.*s",
			    (int)(q - p > 20 ? 20 : q - p), p);
			return (413);
		}

		/* Empty header = end of headers */
		if (p == q)
			break;

		if ((p[0] == 'i' || p[0] == 'I') &&
		    (p[1] == 'f' || p[1] == 'F') &&
		    p[2] == '-')
			hp->conds = 1;

		while (q > p && vct_issp(q[-1]))
			q--;
		*q = '\0';

		if (hp->nhd < hp->shd) {
			hp->hdf[hp->nhd] = 0;
			hp->hd[hp->nhd].b = p;
			hp->hd[hp->nhd].e = q;
			http_VSLH(hp, hp->nhd);
			hp->nhd++;
		} else {
			VSC_C_main->losthdr++;
			VSLb(hp->vsl, SLT_LostHeader, "%.*s",
			    (int)(q - p > 20 ? 20 : q - p), p);
			return (413);
		}
	}
	return (0);
}

/*--------------------------------------------------------------------
 * Deal with first line of HTTP protocol message.
 */

static uint16_t
http_splitline(struct http *hp,
    const struct http_conn *htc, int h1, int h2, int h3)
{
	char *p, *q;

	CHECK_OBJ_NOTNULL(htc, HTTP_CONN_MAGIC);
	CHECK_OBJ_NOTNULL(hp, HTTP_MAGIC);

	/* XXX: Assert a NUL at rx.e ? */
	Tcheck(htc->rxbuf);

	/* Skip leading LWS */
	for (p = htc->rxbuf.b ; vct_islws(*p); p++)
		continue;

	/* First field cannot contain SP, CRLF or CTL */
	q = p;
	for (; !vct_issp(*p); p++) {
		if (vct_isctl(*p))
			return (400);
	}
	hp->hd[h1].b = q;
	hp->hd[h1].e = p;

	/* Skip SP */
	for (; vct_issp(*p); p++) {
		if (vct_isctl(*p))
			return (400);
	}

	/* Second field cannot contain LWS or CTL */
	q = p;
	for (; !vct_islws(*p); p++) {
		if (vct_isctl(*p))
			return (400);
	}
	hp->hd[h2].b = q;
	hp->hd[h2].e = p;

	if (!Tlen(hp->hd[h2]))
		return (413);

	/* Skip SP */
	for (; vct_issp(*p); p++) {
		if (vct_isctl(*p))
			return (400);
	}

	/* Third field is optional and cannot contain CTL */
	q = p;
	if (!vct_iscrlf(*p)) {
		for (; !vct_iscrlf(*p); p++)
			if (!vct_issep(*p) && vct_isctl(*p))
				return (400);
	}
	hp->hd[h3].b = q;
	hp->hd[h3].e = p;

	/* Skip CRLF */
	p += vct_skipcrlf(p);

	*hp->hd[h1].e = '\0';
	http_VSLH(hp, h1);

	*hp->hd[h2].e = '\0';
	http_VSLH(hp, h2);

	if (hp->hd[h3].e != NULL) {
		*hp->hd[h3].e = '\0';
		http_VSLH(hp, h3);
	}

	return (http_dissect_hdrs(hp, p, htc));
}

/*--------------------------------------------------------------------*/

static void
http_ProtoVer(struct http *hp)
{

	if (!strcasecmp(hp->hd[HTTP_HDR_PROTO].b, "HTTP/1.0"))
		hp->protover = 10;
	else if (!strcasecmp(hp->hd[HTTP_HDR_PROTO].b, "HTTP/1.1"))
		hp->protover = 11;
	else
		hp->protover = 9;
}


/*--------------------------------------------------------------------*/

uint16_t
http_DissectRequest(struct req *req)
{
	struct http_conn *htc;
	struct http *hp;
	uint16_t retval;

	CHECK_OBJ_NOTNULL(req, REQ_MAGIC);
	htc = req->htc;
	CHECK_OBJ_NOTNULL(htc, HTTP_CONN_MAGIC);
	hp = req->http;
	CHECK_OBJ_NOTNULL(hp, HTTP_MAGIC);

	retval = http_splitline(hp, htc,
	    HTTP_HDR_REQ, HTTP_HDR_URL, HTTP_HDR_PROTO);
	if (retval != 0) {
		VSLbt(req->vsl, SLT_HttpGarbage, htc->rxbuf);
		return (retval);
	}
	http_ProtoVer(hp);
	return (retval);
}

/*--------------------------------------------------------------------*/

uint16_t
http_DissectResponse(struct http *hp, const struct http_conn *htc)
{
	int j;
	uint16_t retval = 0;
	char *p;


	CHECK_OBJ_NOTNULL(htc, HTTP_CONN_MAGIC);
	CHECK_OBJ_NOTNULL(hp, HTTP_MAGIC);

	if (http_splitline(hp, htc,
	    HTTP_HDR_PROTO, HTTP_HDR_STATUS, HTTP_HDR_RESPONSE))
		retval = 503;

	if (retval == 0 && memcmp(hp->hd[HTTP_HDR_PROTO].b, "HTTP/1.", 7))
		retval = 503;

	if (retval == 0 && Tlen(hp->hd[HTTP_HDR_STATUS]) != 3)
		retval = 503;

	if (retval == 0) {
		hp->status = 0;
		p = hp->hd[HTTP_HDR_STATUS].b;
		for (j = 100; j != 0; j /= 10) {
			if (!vct_isdigit(*p)) {
				retval = 503;
				break;
			}
			hp->status += (uint16_t)(j * (*p - '0'));
			p++;
		}
		if (*p != '\0')
			retval = 503;
	}

	if (retval != 0) {
		VSLbt(hp->vsl, SLT_HttpGarbage, htc->rxbuf);
		assert(retval >= 100 && retval <= 999);
		hp->status = retval;
	} else {
		http_ProtoVer(hp);
	}

	if (hp->hd[HTTP_HDR_RESPONSE].b == NULL ||
	    !Tlen(hp->hd[HTTP_HDR_RESPONSE])) {
		/* Backend didn't send a response string, use the standard */
		hp->hd[HTTP_HDR_RESPONSE].b =
		    TRUST_ME(http_StatusMessage(hp->status));
		hp->hd[HTTP_HDR_RESPONSE].e =
		    strchr(hp->hd[HTTP_HDR_RESPONSE].b, '\0');
	}
	return (retval);
}

/*--------------------------------------------------------------------*/

void
http_SetH(const struct http *to, unsigned n, const char *fm)
{

	assert(n < to->shd);
	AN(fm);
	to->hd[n].b = TRUST_ME(fm);
	to->hd[n].e = strchr(to->hd[n].b, '\0');
	to->hdf[n] = 0;
}

static void
http_linkh(const struct http *to, const struct http *fm, unsigned n)
{

	assert(n < HTTP_HDR_FIRST);
	Tcheck(fm->hd[n]);
	to->hd[n] = fm->hd[n];
	to->hdf[n] = fm->hdf[n];
}

void
http_ForceGet(const struct http *to)
{
	if (strcmp(http_GetReq(to), "GET"))
		http_SetH(to, HTTP_HDR_REQ, "GET");
}

void
http_SetResp(struct http *to, const char *proto, uint16_t status,
    const char *response)
{

	CHECK_OBJ_NOTNULL(to, HTTP_MAGIC);
	http_SetH(to, HTTP_HDR_PROTO, proto);
	assert(status >= 100 && status <= 999);
	to->status = status;
	http_SetH(to, HTTP_HDR_RESPONSE, response);
}

static void
http_copyheader(struct http *to, const struct http *fm, unsigned n)
{

	CHECK_OBJ_NOTNULL(fm, HTTP_MAGIC);
	CHECK_OBJ_NOTNULL(to, HTTP_MAGIC);
	assert(n < fm->shd);
	Tcheck(fm->hd[n]);
	if (to->nhd < to->shd) {
		to->hd[to->nhd] = fm->hd[n];
		to->hdf[to->nhd] = 0;
		to->nhd++;
	} else  {
		VSC_C_main->losthdr++;
		WSLR(to->vsl, SLT_LostHeader, -1, fm->hd[n]);
	}
}

/*--------------------------------------------------------------------
 * Estimate how much workspace we need to Filter this header according
 * to 'how'.
 */

unsigned
http_EstimateWS(const struct http *fm, unsigned how, uint16_t *nhd)
{
	unsigned u, l;

	l = 0;
	*nhd = HTTP_HDR_FIRST;
	CHECK_OBJ_NOTNULL(fm, HTTP_MAGIC);
	for (u = 0; u < fm->nhd; u++) {
		if (fm->hd[u].b == NULL)
			continue;
		if (fm->hdf[u] & HDF_FILTER)
			continue;
#define HTTPH(a, b, c) \
		if (((c) & how) && http_IsHdr(&fm->hd[u], (b))) \
			continue;
#include "tbl/http_headers.h"
#undef HTTPH
		l += PRNDUP(Tlen(fm->hd[u]) + 1);
		(*nhd)++;
		// fm->hdf[u] |= HDF_COPY;
	}
	return (l);
}

/*--------------------------------------------------------------------*/

static void
http_filterfields(struct http *to, const struct http *fm, unsigned how)
{
	unsigned u;

	CHECK_OBJ_NOTNULL(fm, HTTP_MAGIC);
	CHECK_OBJ_NOTNULL(to, HTTP_MAGIC);
	to->nhd = HTTP_HDR_FIRST;
	to->status = fm->status;
	for (u = HTTP_HDR_FIRST; u < fm->nhd; u++) {
		if (fm->hd[u].b == NULL)
			continue;
		if (fm->hdf[u] & HDF_FILTER)
			continue;
#define HTTPH(a, b, c) \
		if (((c) & how) && http_IsHdr(&fm->hd[u], (b))) \
			continue;
#include "tbl/http_headers.h"
#undef HTTPH
<<<<<<< HEAD
		http_copyheader(to, fm, u);
	}
}

/*---------------------------------------------------------------------
 * Same as http_FilterFields but keep any existing hdrs in fm.
 * Furthermore, before copy, check if fm already has that hdr, and if so
 * do not copy.  Used for 304 refresh processing.
 */

/* XXX: uplex/GS: Also, don't filter according to the "how" bitmap in
 *      http_headers.h. We only use this to copy from one cached object to
 *      another, so if a header made into the first object, we want it.
 * NB: This assumes that http_EstimateWS(to) has already been called
 *     (so that http_CopyHome() does not run short of workspace).
 */

void
http_FilterMissingFields(struct http *to, const struct http *fm)
{
	unsigned u;
	unsigned hdrlen;

	CHECK_OBJ_NOTNULL(fm, HTTP_MAGIC);
	CHECK_OBJ_NOTNULL(to, HTTP_MAGIC);
	for (u = HTTP_HDR_FIRST; u < fm->nhd; u++) {
		if (fm->hd[u].b == NULL)
			continue;
                hdrlen = strchr(fm->hd[u].b, ':') - fm->hd[u].b;
                if (http_findhdr(to, hdrlen, fm->hd[u].b))
                    continue;
                http_copyheader(to, fm, u);
=======
		Tcheck(fm->hd[u]);
		if (to->nhd < to->shd) {
			to->hd[to->nhd] = fm->hd[u];
			to->hdf[to->nhd] = 0;
			to->nhd++;
		} else  {
			VSC_C_main->losthdr++;
			VSLbt(to->vsl, SLT_LostHeader, fm->hd[u]);
		}
>>>>>>> 57b4594c
	}
	/* Copy header contents, presupposes http_EstimateWS(to) */
	http_CopyHome(to);
}

/*--------------------------------------------------------------------*/

void
http_FilterReq(const struct req *req, unsigned how)
{
	struct http *hp;

	hp = req->busyobj->bereq;
	CHECK_OBJ_NOTNULL(hp, HTTP_MAGIC);

	http_linkh(hp, req->http, HTTP_HDR_REQ);
	http_linkh(hp, req->http, HTTP_HDR_URL);
	if (how == HTTPH_R_FETCH)
		http_SetH(hp, HTTP_HDR_PROTO, "HTTP/1.1");
	else
		http_linkh(hp, req->http, HTTP_HDR_PROTO);
	http_filterfields(hp, req->http, how);
	http_PrintfHeader(hp, "X-Varnish: %u", req->vsl->wid & VSL_IDENTMASK);
}

/*-------------------------------------------------------------------
 * This function checks if a stale_obj was found in HSH_Lookup().
 * If so, add the appropriate headers for backend validation.
 */

void
http_CheckRefresh(struct busyobj *busyobj)
{
	struct object *freshen_obj;
	struct http *obj_hp, *bereq_hp;
	char *p;

	CHECK_OBJ_NOTNULL(busyobj, BUSYOBJ_MAGIC);
	freshen_obj = busyobj->stale_obj;
	CHECK_OBJ_NOTNULL(freshen_obj, OBJECT_MAGIC);
	bereq_hp = busyobj->bereq;
	CHECK_OBJ_NOTNULL(bereq_hp, HTTP_MAGIC);
	obj_hp = freshen_obj->http;
	CHECK_OBJ_NOTNULL(obj_hp, HTTP_MAGIC);

	if(http_GetHdr(obj_hp, H_ETag, &p))
		http_PrintfHeader(bereq_hp, "If-None-Match: %s", p);

	if(http_GetHdr(obj_hp, H_Last_Modified, &p))
		http_PrintfHeader(bereq_hp, "If-Modified-Since: %s", p);
}

/*-------------------------------------------------------------------
 * Called after fetch for a backend conditional request.  Check
 * response and handle as needed.
 * NB: Assumes that http_EstimateWS(beresp) has already been called
 *     (in cnt_prepfetch(), while this is called in cnt_fetch()).
 */

void
http_Check304(struct worker *wrk)
{
	struct busyobj *busyobj;
	struct object *o_stale;
	char *p;

	CHECK_OBJ_NOTNULL(wrk, WORKER_MAGIC);
	CHECK_OBJ_NOTNULL(wrk->busyobj, BUSYOBJ_MAGIC);
	busyobj = wrk->busyobj;
	CHECK_OBJ_NOTNULL(busyobj->stale_obj, OBJECT_MAGIC);
	o_stale = busyobj->stale_obj;

	if (busyobj->beresp->status != 304) {
	    /*
	     * IMS/INM headers may have been removed in VCL, so only count a
	     * non-validating response if they were present in the request.
	     */
	    if (http_GetHdr(busyobj->bereq, H_If_Modified_Since, &p)
		|| http_GetHdr(busyobj->bereq, H_If_None_Match, &p))
		wrk->stats.fetch_not_validated++;

	    /* Discard the stale object */
	    /* XXX: just deref, or force expire? */
	    HSH_Deref(&wrk->stats, NULL, &busyobj->stale_obj);
	    AZ(busyobj->stale_obj);
	    return;
	}

	/* 
	 * Copy headers we need from the stale object into the 304 response
	 * http_EstimateWS(beresp) must have been called before this.
	 */
	http_FilterMissingFields(busyobj->beresp, o_stale->http);

	http_SetResp(busyobj->beresp, "HTTP/1.1", 200, "Ok Not Modified");
	http_SetH(busyobj->beresp, HTTP_HDR_REQ, "GET");
	http_linkh(busyobj->beresp, busyobj->bereq, HTTP_HDR_URL);

	/*
	 * XXX: Are we copying all the necessary fields from stale_obj?
	 *	Should we copy o_stale->hits into o->hits?
	 *      What about do_esi and do_g(un)zip?
	 */
	busyobj->is_gzip = o_stale->gziped;

        AZ(o_stale->objcore->flags & OC_F_BUSY);
}

/*--------------------------------------------------------------------*/

void
http_FilterResp(const struct http *fm, struct http *to, unsigned how)
{

	CHECK_OBJ_NOTNULL(fm, HTTP_MAGIC);
	CHECK_OBJ_NOTNULL(to, HTTP_MAGIC);
	http_SetH(to, HTTP_HDR_PROTO, "HTTP/1.1");
	to->status = fm->status;
	http_linkh(to, fm, HTTP_HDR_RESPONSE);
	http_filterfields(to, fm, how);
}

/*--------------------------------------------------------------------
 * This function copies any header fields which reference foreign
 * storage into our own WS.
 */

void
http_CopyHome(const struct http *hp)
{
	unsigned u, l;
	char *p;

	for (u = 0; u < hp->nhd; u++) {
		if (hp->hd[u].b == NULL)
			continue;
		if (hp->hd[u].b >= hp->ws->s && hp->hd[u].e <= hp->ws->e) {
			http_VSLH(hp, u);
			continue;
		}
		l = Tlen(hp->hd[u]);
		p = WS_Alloc(hp->ws, l + 1);
		if (p != NULL) {
			http_VSLH(hp, u);
			memcpy(p, hp->hd[u].b, l + 1L);
			hp->hd[u].b = p;
			hp->hd[u].e = p + l;
		} else {
			/* XXX This leaves a slot empty */
			VSC_C_main->losthdr++;
			VSLbt(hp->vsl, SLT_LostHeader, hp->hd[u]);
			hp->hd[u].b = NULL;
			hp->hd[u].e = NULL;
		}
	}
}

/*--------------------------------------------------------------------*/

void
http_ClrHeader(struct http *to)
{

	CHECK_OBJ_NOTNULL(to, HTTP_MAGIC);
	to->nhd = HTTP_HDR_FIRST;
	to->status = 0;
	to->protover = 0;
	to->conds = 0;
	memset(to->hd, 0, sizeof *to->hd * to->shd);
}

/*--------------------------------------------------------------------*/

void
http_SetHeader(struct http *to, const char *hdr)
{

	CHECK_OBJ_NOTNULL(to, HTTP_MAGIC);
	if (to->nhd >= to->shd) {
		VSC_C_main->losthdr++;
		VSLb(to->vsl, SLT_LostHeader, "%s", hdr);
		return;
	}
	http_SetH(to, to->nhd++, hdr);
}

/*--------------------------------------------------------------------*/

static void
http_PutField(const struct http *to, int field, const char *string)
{
	char *p;
	unsigned l;

	CHECK_OBJ_NOTNULL(to, HTTP_MAGIC);
	l = strlen(string);
	p = WS_Alloc(to->ws, l + 1);
	if (p == NULL) {
		VSLb(to->vsl, SLT_LostHeader, "%s", string);
		to->hd[field].b = NULL;
		to->hd[field].e = NULL;
		to->hdf[field] = 0;
	} else {
		memcpy(p, string, l + 1L);
		to->hd[field].b = p;
		to->hd[field].e = p + l;
		to->hdf[field] = 0;
	}
}

void
http_PutProtocol(const struct http *to, const char *protocol)
{

	http_PutField(to, HTTP_HDR_PROTO, protocol);
	if (to->hd[HTTP_HDR_PROTO].b == NULL)
		http_SetH(to, HTTP_HDR_PROTO, "HTTP/1.1");
	Tcheck(to->hd[HTTP_HDR_PROTO]);
}

void
http_PutStatus(struct http *to, uint16_t status)
{

	assert(status >= 100 && status <= 999);
	to->status = status;
}

void
http_PutResponse(const struct http *to, const char *response)
{

	http_PutField(to, HTTP_HDR_RESPONSE, response);
	if (to->hd[HTTP_HDR_RESPONSE].b == NULL)
		http_SetH(to, HTTP_HDR_RESPONSE, "Lost Response");
	Tcheck(to->hd[HTTP_HDR_RESPONSE]);
}

void
http_PrintfHeader(struct http *to, const char *fmt, ...)
{
	va_list ap;
	unsigned l, n;

	CHECK_OBJ_NOTNULL(to, HTTP_MAGIC);
	l = WS_Reserve(to->ws, 0);
	va_start(ap, fmt);
	n = vsnprintf(to->ws->f, l, fmt, ap);
	va_end(ap);
	if (n + 1 >= l || to->nhd >= to->shd) {
		VSC_C_main->losthdr++;
		VSLb(to->vsl, SLT_LostHeader, "%s", to->ws->f);
		WS_Release(to->ws, 0);
	} else {
		to->hd[to->nhd].b = to->ws->f;
		to->hd[to->nhd].e = to->ws->f + n;
		to->hdf[to->nhd] = 0;
		WS_Release(to->ws, n + 1);
		to->nhd++;
	}
}
/*--------------------------------------------------------------------*/

void
http_Unset(struct http *hp, const char *hdr)
{
	uint16_t u, v;

	for (v = u = HTTP_HDR_FIRST; u < hp->nhd; u++) {
		if (hp->hd[u].b == NULL)
			continue;
		if (http_IsHdr(&hp->hd[u], hdr))
			continue;
		if (v != u) {
			memcpy(&hp->hd[v], &hp->hd[u], sizeof *hp->hd);
			memcpy(&hp->hdf[v], &hp->hdf[u], sizeof *hp->hdf);
		}
		v++;
	}
	hp->nhd = v;
}

/*--------------------------------------------------------------------*/

void
HTTP_Copy(struct http *to, const struct http * const fm)
{

	to->conds = fm->conds;
	to->logtag = fm->logtag;
	to->status = fm->status;
	to->protover = fm->protover;
	to->nhd = fm->nhd;
	assert(fm->nhd <= to->shd);
	memcpy(to->hd, fm->hd, fm->nhd * sizeof *to->hd);
	memcpy(to->hdf, fm->hdf, fm->nhd * sizeof *to->hdf);
}

/*--------------------------------------------------------------------*/

unsigned
http_Write(const struct worker *w, const struct http *hp, int resp)
{
	unsigned u, l;

	if (resp) {
		l = WRW_WriteH(w, &hp->hd[HTTP_HDR_PROTO], " ");
		http_VSLH(hp, HTTP_HDR_PROTO);

		hp->hd[HTTP_HDR_STATUS].b = WS_Alloc(hp->ws, 4);
		AN(hp->hd[HTTP_HDR_STATUS].b);

		sprintf(hp->hd[HTTP_HDR_STATUS].b, "%3d", hp->status);
		hp->hd[HTTP_HDR_STATUS].e = hp->hd[HTTP_HDR_STATUS].b + 3;

		l += WRW_WriteH(w, &hp->hd[HTTP_HDR_STATUS], " ");
		http_VSLH(hp, HTTP_HDR_STATUS);

		l += WRW_WriteH(w, &hp->hd[HTTP_HDR_RESPONSE], "\r\n");
		http_VSLH(hp, HTTP_HDR_RESPONSE);
	} else {
		AN(hp->hd[HTTP_HDR_URL].b);
		l = WRW_WriteH(w, &hp->hd[HTTP_HDR_REQ], " ");
		http_VSLH(hp, HTTP_HDR_REQ);
		l += WRW_WriteH(w, &hp->hd[HTTP_HDR_URL], " ");
		http_VSLH(hp, HTTP_HDR_URL);
		l += WRW_WriteH(w, &hp->hd[HTTP_HDR_PROTO], "\r\n");
		http_VSLH(hp, HTTP_HDR_PROTO);
	}
	for (u = HTTP_HDR_FIRST; u < hp->nhd; u++) {
		if (hp->hd[u].b == NULL)
			continue;
		AN(hp->hd[u].b);
		AN(hp->hd[u].e);
		l += WRW_WriteH(w, &hp->hd[u], "\r\n");
		http_VSLH(hp, u);
	}
	l += WRW_Write(w, "\r\n", -1);
	return (l);
}

/*--------------------------------------------------------------------*/

void
HTTP_Init(void)
{

#define HTTPH(a, b, c) b[0] = (char)strlen(b + 1);
#include "tbl/http_headers.h"
#undef HTTPH
}<|MERGE_RESOLUTION|>--- conflicted
+++ resolved
@@ -788,7 +788,7 @@
 		to->nhd++;
 	} else  {
 		VSC_C_main->losthdr++;
-		WSLR(to->vsl, SLT_LostHeader, -1, fm->hd[n]);
+		VSLbt(to->vsl, SLT_LostHeader, fm->hd[n]);
 	}
 }
 
@@ -843,40 +843,6 @@
 			continue;
 #include "tbl/http_headers.h"
 #undef HTTPH
-<<<<<<< HEAD
-		http_copyheader(to, fm, u);
-	}
-}
-
-/*---------------------------------------------------------------------
- * Same as http_FilterFields but keep any existing hdrs in fm.
- * Furthermore, before copy, check if fm already has that hdr, and if so
- * do not copy.  Used for 304 refresh processing.
- */
-
-/* XXX: uplex/GS: Also, don't filter according to the "how" bitmap in
- *      http_headers.h. We only use this to copy from one cached object to
- *      another, so if a header made into the first object, we want it.
- * NB: This assumes that http_EstimateWS(to) has already been called
- *     (so that http_CopyHome() does not run short of workspace).
- */
-
-void
-http_FilterMissingFields(struct http *to, const struct http *fm)
-{
-	unsigned u;
-	unsigned hdrlen;
-
-	CHECK_OBJ_NOTNULL(fm, HTTP_MAGIC);
-	CHECK_OBJ_NOTNULL(to, HTTP_MAGIC);
-	for (u = HTTP_HDR_FIRST; u < fm->nhd; u++) {
-		if (fm->hd[u].b == NULL)
-			continue;
-                hdrlen = strchr(fm->hd[u].b, ':') - fm->hd[u].b;
-                if (http_findhdr(to, hdrlen, fm->hd[u].b))
-                    continue;
-                http_copyheader(to, fm, u);
-=======
 		Tcheck(fm->hd[u]);
 		if (to->nhd < to->shd) {
 			to->hd[to->nhd] = fm->hd[u];
@@ -886,7 +852,48 @@
 			VSC_C_main->losthdr++;
 			VSLbt(to->vsl, SLT_LostHeader, fm->hd[u]);
 		}
->>>>>>> 57b4594c
+	}
+	/* Copy header contents, presupposes http_EstimateWS(to) */
+	http_CopyHome(to);
+}
+
+/*---------------------------------------------------------------------
+ * Same as http_FilterFields but keep any existing hdrs in fm.
+ * Furthermore, before copy, check if fm already has that hdr, and if so
+ * do not copy.  Used for 304 refresh processing.
+ */
+
+/* XXX: uplex/GS: Also, don't filter according to the "how" bitmap in
+ *      http_headers.h. We only use this to copy from one cached object to
+ *      another, so if a header made into the first object, we want it.
+ * NB: This assumes that http_EstimateWS(to) has already been called
+ *     (so that http_CopyHome() does not run short of workspace).
+ */
+
+void
+http_FilterMissingFields(struct http *to, const struct http *fm)
+{
+	unsigned u;
+	unsigned hdrlen;
+
+	CHECK_OBJ_NOTNULL(fm, HTTP_MAGIC);
+	CHECK_OBJ_NOTNULL(to, HTTP_MAGIC);
+	for (u = HTTP_HDR_FIRST; u < fm->nhd; u++) {
+		if (fm->hd[u].b == NULL)
+			continue;
+                hdrlen = strchr(fm->hd[u].b, ':') - fm->hd[u].b;
+                if (http_findhdr(to, hdrlen, fm->hd[u].b))
+                    continue;
+                http_copyheader(to, fm, u);
+		Tcheck(fm->hd[u]);
+		if (to->nhd < to->shd) {
+			to->hd[to->nhd] = fm->hd[u];
+			to->hdf[to->nhd] = 0;
+			to->nhd++;
+		} else  {
+			VSC_C_main->losthdr++;
+			VSLbt(to->vsl, SLT_LostHeader, fm->hd[u]);
+		}
 	}
 	/* Copy header contents, presupposes http_EstimateWS(to) */
 	http_CopyHome(to);
@@ -947,15 +954,13 @@
  */
 
 void
-http_Check304(struct worker *wrk)
-{
-	struct busyobj *busyobj;
+http_Check304(struct worker *wrk, struct busyobj *busyobj)
+{
 	struct object *o_stale;
 	char *p;
 
 	CHECK_OBJ_NOTNULL(wrk, WORKER_MAGIC);
-	CHECK_OBJ_NOTNULL(wrk->busyobj, BUSYOBJ_MAGIC);
-	busyobj = wrk->busyobj;
+	CHECK_OBJ_NOTNULL(busyobj, BUSYOBJ_MAGIC);
 	CHECK_OBJ_NOTNULL(busyobj->stale_obj, OBJECT_MAGIC);
 	o_stale = busyobj->stale_obj;
 
@@ -969,9 +974,8 @@
 		wrk->stats.fetch_not_validated++;
 
 	    /* Discard the stale object */
-	    /* XXX: just deref, or force expire? */
-	    HSH_Deref(&wrk->stats, NULL, &busyobj->stale_obj);
-	    AZ(busyobj->stale_obj);
+            EXP_Clr(&busyobj->stale_obj->exp);
+            EXP_Rearm(busyobj->stale_obj);
 	    return;
 	}
 
