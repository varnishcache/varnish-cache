--- conflicted
+++ resolved
@@ -802,21 +802,15 @@
     int resp);
 void http_SetResp(struct http *to, const char *proto, uint16_t status,
     const char *response);
-<<<<<<< HEAD
-void http_FilterFields(struct worker *w, unsigned vsl_id, struct http *to,
-    const struct http *fm, unsigned how);
-void http_FilterHeader(const struct sess *sp, unsigned how);
+void http_FilterReq(const struct sess *sp, unsigned how);
+void http_FilterResp(const struct sess *sp, const struct http *fm, struct http *to,
+    unsigned how);
 
 /* Check if a refresh should be done */
 void http_CheckRefresh(struct sess *sp);
 /* Check if we got 304 response */
 void http_Check304(struct sess *sp, struct busyobj *busyobj);
 
-=======
-void http_FilterReq(const struct sess *sp, unsigned how);
-void http_FilterResp(const struct sess *sp, const struct http *fm, struct http *to,
-    unsigned how);
->>>>>>> 4c8f484e
 void http_PutProtocol(struct worker *w, unsigned vsl_id, const struct http *to,
     const char *protocol);
 void http_PutStatus(struct http *to, uint16_t status);
