/*-
 * Copyright (c) 2006 Verdens Gang AS
 * Copyright (c) 2006-2011 Varnish Software AS
 * All rights reserved.
 *
 * Author: Poul-Henning Kamp <phk@phk.freebsd.dk>
 *
 * Redistribution and use in source and binary forms, with or without
 * modification, are permitted provided that the following conditions
 * are met:
 * 1. Redistributions of source code must retain the above copyright
 *    notice, this list of conditions and the following disclaimer.
 * 2. Redistributions in binary form must reproduce the above copyright
 *    notice, this list of conditions and the following disclaimer in the
 *    documentation and/or other materials provided with the distribution.
 *
 * THIS SOFTWARE IS PROVIDED BY THE AUTHOR AND CONTRIBUTORS ``AS IS'' AND
 * ANY EXPRESS OR IMPLIED WARRANTIES, INCLUDING, BUT NOT LIMITED TO, THE
 * IMPLIED WARRANTIES OF MERCHANTABILITY AND FITNESS FOR A PARTICULAR PURPOSE
 * ARE DISCLAIMED.  IN NO EVENT SHALL AUTHOR OR CONTRIBUTORS BE LIABLE
 * FOR ANY DIRECT, INDIRECT, INCIDENTAL, SPECIAL, EXEMPLARY, OR CONSEQUENTIAL
 * DAMAGES (INCLUDING, BUT NOT LIMITED TO, PROCUREMENT OF SUBSTITUTE GOODS
 * OR SERVICES; LOSS OF USE, DATA, OR PROFITS; OR BUSINESS INTERRUPTION)
 * HOWEVER CAUSED AND ON ANY THEORY OF LIABILITY, WHETHER IN CONTRACT, STRICT
 * LIABILITY, OR TORT (INCLUDING NEGLIGENCE OR OTHERWISE) ARISING IN ANY WAY
 * OUT OF THE USE OF THIS SOFTWARE, EVEN IF ADVISED OF THE POSSIBILITY OF
 * SUCH DAMAGE.
 *
 * This file contains the central state machine for pushing requests.
 *
 * We cannot just use direct calls because it is possible to kick a
 * request back to the lookup stage (usually after a rewrite).  The
 * state engine also allows us to break the processing up into some
 * logical chunks which improves readability a little bit.
 *
 * Since the states are rather nasty in detail, I have decided to embedd
 * a dot(1) graph in the source code comments.  So to see the big picture,
 * extract the DOT lines and run though dot(1), for instance with the
 * command:
 *	sed -n '/^DOT/s///p' cache/cache_center.c | dot -Tps > /tmp/_.ps
 */

/*
DOT digraph vcl_center {
xDOT	page="8.2,11.5"
DOT	size="7.2,10.5"
DOT	margin="0.5"
DOT	center="1"
DOT acceptor [
DOT	shape=hexagon
DOT	label="Request received"
DOT ]
DOT ERROR [shape=plaintext]
DOT RESTART [shape=plaintext]
DOT acceptor -> first [style=bold,color=green]
 */

#include "config.h"

#include <math.h>
#include <poll.h>
#include <stdio.h>
#include <stdlib.h>

#include "cache.h"

#include "common/heritage.h"

#include "hash/hash_slinger.h"
#include "vcl.h"
#include "vcli_priv.h"
#include "vsha256.h"
#include "vtcp.h"
#include "vtim.h"

#include "storage/storage.h"

#ifndef HAVE_SRANDOMDEV
#include "compat/srandomdev.h"
#endif

static unsigned xids;

/*--------------------------------------------------------------------
 * WAIT
 * Collect the request from the client.
 *
 * We "abuse" sp->t_req a bit here:  On input it means "request reception
 * started at xxx" and is used to trigger timeouts.  On return it means
 * "we had full request headers by xxx" and is used for reporting by
 * later steps.
 *
DOT subgraph xcluster_wait {
DOT	wait [
DOT		shape=box
DOT		label="cnt_wait:\nwait for\ncomplete\nrequest"
DOT	]
DOT	herding [shape=hexagon]
DOT	wait -> start [label="got req",style=bold,color=green]
DOT	wait -> "SES_Delete()" [label="errors"]
DOT	wait -> herding [label="timeout_linger"]
DOT	herding -> wait [label="fd read_ready"]
DOT }
 */

static int
cnt_wait(struct sess *sp, struct worker *wrk, struct req *req)
{
	int i, j, tmo;
	struct pollfd pfd[1];
	double now, when;
	const char *why = NULL;

	CHECK_OBJ_NOTNULL(sp, SESS_MAGIC);
	CHECK_OBJ_NOTNULL(wrk, WORKER_MAGIC);

	if (req == NULL) {
		SES_GetReq(sp);
		req = sp->req;
		CHECK_OBJ_NOTNULL(req, REQ_MAGIC);
		HTC_Init(req->htc, req->ws, sp->fd, sp->vsl_id,
		    cache_param->http_req_size,
		    cache_param->http_req_hdr_len);
	}

	AZ(req->vcl);
	AZ(req->obj);
	AZ(req->esi_level);
	assert(req->xid == 0);
	req->t_resp = NAN;

	assert(!isnan(sp->t_req));
	tmo = (int)(1e3 * cache_param->timeout_linger);
	while (1) {
		pfd[0].fd = sp->fd;
		pfd[0].events = POLLIN;
		pfd[0].revents = 0;
		j = poll(pfd, 1, tmo);
		assert(j >= 0);
		now = VTIM_real();
		if (j != 0)
			i = HTC_Rx(req->htc);
		else
			i = HTC_Complete(req->htc);
		if (i == 1) {
			/* Got it, run with it */
			sp->t_req = now;
			sp->step = STP_START;
			return (0);
		} else if (i == -1) {
			why = "EOF";
			break;
		} else if (i == -2) {
			why = "overflow";
			break;
		} else if (i == -3) {
			/* Nothing but whitespace */
			when = sp->t_idle + cache_param->timeout_idle;
			if (when < now) {
				why = "timeout";
				break;
			}
			when = sp->t_idle + cache_param->timeout_linger;
			tmo = (int)(1e3 * (when - now));
			if (when < now || tmo == 0) {
				sp->t_req = NAN;
				wrk->stats.sess_herd++;
				SES_Charge(sp);
				SES_ReleaseReq(sp);
				WAIT_Enter(sp);
				return (1);
			}
		} else {
			/* Working on it */
			when = sp->t_req + cache_param->timeout_req;
			tmo = (int)(1e3 * (when - now));
			if (when < now || tmo == 0) {
				why = "req timeout";
				break;
			}
		}
	}
	SES_Charge(sp);
	SES_Delete(sp, why, now);
	return (1);
}

/*--------------------------------------------------------------------
 * We have a refcounted object on the session, now deliver it.
 *
DOT subgraph xcluster_prepresp {
DOT	prepresp [
DOT		shape=ellipse
DOT		label="Filter obj.->resp."
DOT	]
DOT	vcl_deliver [
DOT		shape=record
DOT		label="vcl_deliver()|resp."
DOT	]
DOT	prepresp -> vcl_deliver [style=bold,color=green]
DOT	prepresp -> vcl_deliver [style=bold,color=cyan]
DOT	prepresp -> vcl_deliver [style=bold,color=red]
DOT	prepresp -> vcl_deliver [style=bold,color=blue,]
DOT	vcl_deliver -> deliver [style=bold,color=green,label=deliver]
DOT	vcl_deliver -> deliver [style=bold,color=red]
DOT	vcl_deliver -> deliver [style=bold,color=blue]
DOT     vcl_deliver -> errdeliver [label="error"]
DOT     errdeliver [label="ERROR",shape=plaintext]
DOT     vcl_deliver -> rstdeliver [label="restart",color=purple]
DOT     rstdeliver [label="RESTART",shape=plaintext]
DOT     vcl_deliver -> streambody [style=bold,color=cyan,label="deliver"]
DOT }
 *
 */

static int
cnt_prepresp(struct sess *sp, struct worker *wrk, struct req *req)
{

	CHECK_OBJ_NOTNULL(sp, SESS_MAGIC);
	CHECK_OBJ_NOTNULL(wrk, WORKER_MAGIC);
	CHECK_OBJ_NOTNULL(req, REQ_MAGIC);

	CHECK_OBJ_NOTNULL(req->obj, OBJECT_MAGIC);
	CHECK_OBJ_NOTNULL(req->vcl, VCL_CONF_MAGIC);

	if (wrk->busyobj != NULL) {
		CHECK_OBJ_NOTNULL(wrk->busyobj, BUSYOBJ_MAGIC);
		AN(wrk->busyobj->do_stream);
		AssertObjCorePassOrBusy(req->obj->objcore);
	}

	wrk->res_mode = 0;

	if (wrk->busyobj == NULL)
		wrk->res_mode |= RES_LEN;

	if (wrk->busyobj != NULL &&
	    (wrk->busyobj->h_content_length != NULL ||
	    !wrk->busyobj->do_stream) &&
	    !wrk->busyobj->do_gzip && !wrk->busyobj->do_gunzip)
		wrk->res_mode |= RES_LEN;

	if (!req->disable_esi && req->obj->esidata != NULL) {
		/* In ESI mode, we don't know the aggregate length */
		wrk->res_mode &= ~RES_LEN;
		wrk->res_mode |= RES_ESI;
	}

	if (req->esi_level > 0) {
		wrk->res_mode &= ~RES_LEN;
		wrk->res_mode |= RES_ESI_CHILD;
	}

	if (cache_param->http_gzip_support && req->obj->gziped &&
	    !RFC2616_Req_Gzip(sp)) {
		/*
		 * We don't know what it uncompresses to
		 * XXX: we could cache that
		 */
		wrk->res_mode &= ~RES_LEN;
		wrk->res_mode |= RES_GUNZIP;
	}

	if (!(wrk->res_mode & (RES_LEN|RES_CHUNKED|RES_EOF))) {
		if (req->obj->len == 0 &&
		    (wrk->busyobj == NULL || !wrk->busyobj->do_stream))
			/*
			 * If the object is empty, neither ESI nor GUNZIP
			 * can make it any different size
			 */
			wrk->res_mode |= RES_LEN;
		else if (!req->wantbody) {
			/* Nothing */
		} else if (req->http->protover >= 11) {
			wrk->res_mode |= RES_CHUNKED;
		} else {
			wrk->res_mode |= RES_EOF;
			req->doclose = "EOF mode";
		}
	}

	req->t_resp = W_TIM_real(wrk);
	if (req->obj->objcore != NULL) {
		if ((req->t_resp - req->obj->last_lru) >
		    cache_param->lru_timeout &&
		    EXP_Touch(req->obj->objcore))
			req->obj->last_lru = req->t_resp;
		req->obj->last_use = req->t_resp;	/* XXX: locking ? */
	}
	http_Setup(req->resp, req->ws);
	RES_BuildHttp(sp);
	VCL_deliver_method(sp);
	switch (req->handling) {
	case VCL_RET_DELIVER:
		break;
	case VCL_RET_RESTART:
		if (req->restarts >= cache_param->max_restarts)
			break;
		if (wrk->busyobj != NULL) {
			AN(wrk->busyobj->do_stream);
			VDI_CloseFd(wrk, &wrk->busyobj->vbc);
			HSH_Drop(wrk);
			VBO_DerefBusyObj(wrk, &wrk->busyobj);
		} else {
			(void)HSH_Deref(wrk, NULL, &req->obj);
		}
		AZ(req->obj);
		req->restarts++;
		req->director = NULL;
		http_Setup(req->resp, NULL);
		sp->step = STP_RECV;
		return (0);
	default:
		WRONG("Illegal action in vcl_deliver{}");
	}
	if (wrk->busyobj != NULL && wrk->busyobj->do_stream) {
		AssertObjCorePassOrBusy(req->obj->objcore);
		sp->step = STP_STREAMBODY;
	} else {
		sp->step = STP_DELIVER;
	}
	return (0);
}

/*--------------------------------------------------------------------
 * Deliver an already stored object
 *
DOT subgraph xcluster_deliver {
DOT	deliver [
DOT		shape=ellipse
DOT		label="Send body"
DOT	]
DOT }
DOT deliver -> DONE [style=bold,color=green]
DOT deliver -> DONE [style=bold,color=red]
DOT deliver -> DONE [style=bold,color=blue]
 *
 */

static int
cnt_deliver(struct sess *sp, struct worker *wrk, struct req *req)
{
	CHECK_OBJ_NOTNULL(sp, SESS_MAGIC);
	CHECK_OBJ_NOTNULL(wrk, WORKER_MAGIC);
	CHECK_OBJ_NOTNULL(req, REQ_MAGIC);

	AZ(sp->wrk->busyobj);
	req->director = NULL;
	req->restarts = 0;

	RES_WriteObj(sp);

	assert(WRW_IsReleased(wrk));
	assert(wrk->wrw.ciov == wrk->wrw.siov);
	(void)HSH_Deref(wrk, NULL, &req->obj);
	http_Setup(req->resp, NULL);
	sp->step = STP_DONE;
	return (0);
}

/*--------------------------------------------------------------------
 * This is the final state, figure out if we should close or recycle
 * the client connection
 *
DOT	DONE [
DOT		shape=hexagon
DOT		label="cnt_done:\nRequest completed"
DOT	]
DOT	ESI_RESP [ shape=hexagon ]
DOT	DONE -> start [label="full pipeline"]
DOT	DONE -> wait
DOT	DONE -> ESI_RESP
 */

static int
cnt_done(struct sess *sp, struct worker *wrk, struct req *req)
{
	double dh, dp, da;
	int i;

	CHECK_OBJ_NOTNULL(sp, SESS_MAGIC);
	CHECK_OBJ_NOTNULL(wrk, WORKER_MAGIC);
	CHECK_OBJ_NOTNULL(req, REQ_MAGIC);
	CHECK_OBJ_ORNULL(req->vcl, VCL_CONF_MAGIC);

	AZ(req->obj);
	AZ(wrk->busyobj);
	req->director = NULL;
	req->restarts = 0;

	wrk->busyobj = NULL;

	SES_Charge(sp);

	/* If we did an ESI include, don't mess up our state */
	if (req->esi_level > 0)
		return (1);

	if (req->vcl != NULL) {
		if (wrk->vcl != NULL)
			VCL_Rel(&wrk->vcl);
		wrk->vcl = req->vcl;
		req->vcl = NULL;
	}


	sp->t_idle = W_TIM_real(wrk);
	if (req->xid == 0) {
		req->t_resp = sp->t_idle;
	} else {
		dp = req->t_resp - sp->t_req;
		da = sp->t_idle - req->t_resp;
		dh = sp->t_req - sp->t_open;
		/* XXX: Add StatReq == StatSess */
		/* XXX: Workaround for pipe */
		if (sp->fd >= 0) {
			WSP(sp, SLT_Length, "%ju",
			    (uintmax_t)req->req_bodybytes);
		}
		WSP(sp, SLT_ReqEnd, "%u %.9f %.9f %.9f %.9f %.9f",
		    req->xid, sp->t_req, sp->t_idle, dh, dp, da);
	}
	req->xid = 0;
	WSL_Flush(wrk, 0);

	sp->t_req = NAN;
	req->t_resp = NAN;

	req->req_bodybytes = 0;

	req->hash_always_miss = 0;
	req->hash_ignore_busy = 0;

	if (sp->fd >= 0 && req->doclose != NULL) {
		/*
		 * This is an orderly close of the connection; ditch nolinger
		 * before we close, to get queued data transmitted.
		 */
		// XXX: not yet (void)VTCP_linger(sp->fd, 0);
		SES_Close(sp, req->doclose);
	}

	if (sp->fd < 0) {
		wrk->stats.sess_closed++;
		SES_Delete(sp, NULL, NAN);
		return (1);
	}

	if (wrk->stats.client_req >= cache_param->wthread_stats_rate)
		WRK_SumStat(wrk);
	/* Reset the workspace to the session-watermark */
	WS_Reset(req->ws, NULL);
	WS_Reset(wrk->ws, NULL);

	sp->t_req = sp->t_idle;
	i = HTC_Reinit(req->htc);
	if (i == 1) {
		wrk->stats.sess_pipeline++;
		sp->step = STP_START;
	} else {
		if (Tlen(req->htc->rxbuf))
			wrk->stats.sess_readahead++;
		sp->step = STP_WAIT;
	}
	return (0);
}

/*--------------------------------------------------------------------
 * Emit an error
 *
DOT subgraph xcluster_error {
DOT	vcl_error [
DOT		shape=record
DOT		label="vcl_error()|resp."
DOT	]
DOT	ERROR -> vcl_error
DOT	vcl_error-> prepresp [label=deliver]
DOT }
DOT vcl_error-> rsterr [label="restart",color=purple]
DOT rsterr [label="RESTART",shape=plaintext]
 */

static int
cnt_error(struct sess *sp, struct worker *wrk, struct req *req)
{
	struct http *h;
	char date[40];

	CHECK_OBJ_NOTNULL(sp, SESS_MAGIC);
	CHECK_OBJ_NOTNULL(wrk, WORKER_MAGIC);
	CHECK_OBJ_NOTNULL(req, REQ_MAGIC);
	AZ(req->objcore);
	AZ(req->obj);
	AZ(wrk->busyobj);

	wrk->busyobj = VBO_GetBusyObj(wrk);
	req->obj = STV_NewObject(wrk, TRANSIENT_STORAGE,
	    cache_param->http_resp_size,
	    (uint16_t)cache_param->http_max_hdr);
	if (req->obj == NULL) {
		req->doclose = "Out of objects";
		req->director = NULL;
		http_Setup(wrk->busyobj->beresp, NULL);
		http_Setup(wrk->busyobj->bereq, NULL);
		sp->step = STP_DONE;
		return(0);
	}
	CHECK_OBJ_NOTNULL(req->obj, OBJECT_MAGIC);
	req->obj->xid = req->xid;
	req->obj->exp.entered = sp->t_req;

	h = req->obj->http;

	if (req->err_code < 100 || req->err_code > 999)
		req->err_code = 501;

	http_PutProtocol(wrk, sp->vsl_id, h, "HTTP/1.1");
	http_PutStatus(h, req->err_code);
	VTIM_format(W_TIM_real(wrk), date);
	http_PrintfHeader(wrk, sp->vsl_id, h, "Date: %s", date);
	http_SetHeader(wrk, sp->vsl_id, h, "Server: Varnish");

	if (req->err_reason != NULL)
		http_PutResponse(wrk, sp->vsl_id, h, req->err_reason);
	else
		http_PutResponse(wrk, sp->vsl_id, h,
		    http_StatusMessage(req->err_code));
	VCL_error_method(sp);

	if (req->handling == VCL_RET_RESTART &&
	    req->restarts <  cache_param->max_restarts) {
		HSH_Drop(wrk);
		VBO_DerefBusyObj(wrk, &wrk->busyobj);
		req->director = NULL;
		req->restarts++;
		sp->step = STP_RECV;
		return (0);
	} else if (req->handling == VCL_RET_RESTART)
		req->handling = VCL_RET_DELIVER;


	/* We always close when we take this path */
	req->doclose = "error";
	req->wantbody = 1;

	assert(req->handling == VCL_RET_DELIVER);
	req->err_code = 0;
	req->err_reason = NULL;
	http_Setup(wrk->busyobj->bereq, NULL);
	VBO_DerefBusyObj(wrk, &wrk->busyobj);
	sp->step = STP_PREPRESP;
	return (0);
}

/*--------------------------------------------------------------------
 * Fetch response headers from the backend
 *
DOT subgraph xcluster_fetch {
DOT	fetch [
DOT		shape=record
DOT		label="{cnt_fetch:|fetch hdr\nfrom backend|(find obj.ttl)|{vcl_fetch\{\}|{req.|bereq.|beresp.}}|{<err>error?|<rst>restart?}|{<hfp>hit_for_pass?|<del>deliver?}}"
DOT	]
DOT	fetch_pass [
DOT		shape=ellipse
DOT		label="obj.f.pass=true"
DOT	]
DOT	vcl_fetch -> fetch_pass [label="hit_for_pass",style=bold,color=red]
DOT }
DOT fetch:hfp -> fetchbody [style=bold,color=red]
DOT fetch:del -> fetchbody [label="deliver",style=bold,color=blue]
 */

static int
cnt_fetch(struct sess *sp, struct worker *wrk, struct req *req)
{
	int i, need_host_hdr;

	CHECK_OBJ_NOTNULL(sp, SESS_MAGIC);
	CHECK_OBJ_NOTNULL(wrk, WORKER_MAGIC);
	CHECK_OBJ_NOTNULL(req, REQ_MAGIC);

	CHECK_OBJ_NOTNULL(req->vcl, VCL_CONF_MAGIC);
	CHECK_OBJ_NOTNULL(wrk->busyobj, BUSYOBJ_MAGIC);

	AN(req->director);
	AZ(wrk->busyobj->vbc);
	AZ(wrk->busyobj->should_close);
	AZ(req->storage_hint);

	http_Setup(wrk->busyobj->beresp, wrk->ws);

	need_host_hdr = !http_GetHdr(wrk->busyobj->bereq, H_Host, NULL);

	i = FetchHdr(sp, need_host_hdr, req->objcore == NULL);
	/*
	 * If we recycle a backend connection, there is a finite chance
	 * that the backend closed it before we get a request to it.
	 * Do a single retry in that case.
	 */
	if (i == 1) {
		VSC_C_main->backend_retry++;
		i = FetchHdr(sp, need_host_hdr, req->objcore == NULL);
	}

	if (i) {
		req->handling = VCL_RET_ERROR;
		req->err_code = 503;
	} else {
		/*
		 * These two headers can be spread over multiple actual headers
		 * and we rely on their content outside of VCL, so collect them
		 * into one line here.
		 */
		http_CollectHdr(wrk->busyobj->beresp, H_Cache_Control);
		http_CollectHdr(wrk->busyobj->beresp, H_Vary);

		/*
		 * Figure out how the fetch is supposed to happen, before the
		 * headers are adultered by VCL
		 * NB: Also sets other wrk variables
		 */
		wrk->busyobj->body_status = RFC2616_Body(sp);

		/*
		 * If we found a candidate for conditional backend
		 * request, check now if the backend responded with 304,
		 * and merge headers from stale_obj into the busyobj if so.
		 * Any other response is handled as usual.
		 */
		if (sp->stale_obj)
			http_Check304(sp, wrk->busyobj);

		req->err_code = http_GetStatus(wrk->busyobj->beresp);

		/*
		 * What does RFC2616 think about TTL ?
		 */
		EXP_Clr(&wrk->busyobj->exp);
		wrk->busyobj->exp.entered = W_TIM_real(wrk);
		RFC2616_Ttl(sp);
		wrk->busyobj->exp.keep = cache_param->default_keep;

		/* pass from vclrecv{} has negative TTL */
		if (req->objcore == NULL)
			wrk->busyobj->exp.ttl = -1.;

		AZ(wrk->busyobj->do_esi);
		AZ(wrk->busyobj->do_pass);
		
		VCL_fetch_method(sp);

<<<<<<< HEAD
		/* Cancel streaming if a stale object was validated    */
		/* XXX: But not if original beresp.status != 304       */
		/*      See also AZ(sp->stale_obj) in cnt_streambody() */
		if (sp->stale_obj)
			wrk->busyobj->do_stream = 0;
=======
		if (req->objcore != NULL && wrk->busyobj->do_pass)
			req->objcore->flags |= OC_F_PASS;
>>>>>>> 58e4a209

		switch (req->handling) {
		case VCL_RET_DELIVER:
			AssertObjCorePassOrBusy(req->objcore);
			sp->step = STP_FETCHBODY;
			return (0);
		default:
			break;
		}

		/* We are not going to fetch the body, Close the connection */
		VDI_CloseFd(wrk, &wrk->busyobj->vbc);
	}

	/* Clean up partial fetch */
	AZ(wrk->busyobj->vbc);

	if (req->objcore != NULL) {
		CHECK_OBJ_NOTNULL(req->objcore, OBJCORE_MAGIC);
		AZ(HSH_Deref(wrk, req->objcore, NULL));
		req->objcore = NULL;
	}
	VBO_DerefBusyObj(wrk, &wrk->busyobj);
	req->director = NULL;
	req->storage_hint = NULL;

	switch (req->handling) {
	case VCL_RET_RESTART:
		req->restarts++;
		sp->step = STP_RECV;
		return (0);
	case VCL_RET_ERROR:
		sp->step = STP_ERROR;
		return (0);
	default:
		WRONG("Illegal action in vcl_fetch{}");
	}
}

/*--------------------------------------------------------------------
 * Fetch response body from the backend
 *
DOT subgraph xcluster_body {
DOT	fetchbody [
DOT		shape=diamond
DOT		label="stream ?"
DOT	]
DOT	fetchbody2 [
DOT		shape=ellipse
DOT		label="fetch body\nfrom backend\n"
DOT	]
DOT }
DOT fetchbody -> fetchbody2 [label=no,style=bold,color=red]
DOT fetchbody -> fetchbody2 [style=bold,color=blue]
DOT fetchbody -> prepresp [label=yes,style=bold,color=cyan]
DOT fetchbody2 -> prepresp [style=bold,color=red]
DOT fetchbody2 -> prepresp [style=bold,color=blue]
 */


static int
cnt_fetchbody(struct sess *sp, struct worker *wrk, struct req *req)
{
	int i;
	struct http *hp, *hp2;
	char *b;
	uint16_t nhttp, stale_nhttp;
	unsigned l;
	struct vsb *vary = NULL;
	int varyl = 0, pass;
	struct busyobj *bo;

	CHECK_OBJ_NOTNULL(sp, SESS_MAGIC);
	CHECK_OBJ_NOTNULL(wrk, WORKER_MAGIC);
	CHECK_OBJ_NOTNULL(req, REQ_MAGIC);
	bo = wrk->busyobj;
	CHECK_OBJ_NOTNULL(bo, BUSYOBJ_MAGIC);

	assert(req->handling == VCL_RET_DELIVER);

	if (req->objcore == NULL) {
		/* This is a pass from vcl_recv */
		pass = 1;
		/* VCL may have fiddled this, but that doesn't help */
		bo->exp.ttl = -1.;
	} else if (bo->do_pass) {
		pass = 1;
	} else {
		/* regular object */
		pass = 0;
	}

	/*
	 * The VCL variables beresp.do_g[un]zip tells us how we want the
	 * object processed before it is stored.
	 *
	 * The backend Content-Encoding header tells us what we are going
	 * to receive, which we classify in the following three classes:
	 *
	 *	"Content-Encoding: gzip"	--> object is gzip'ed.
	 *	no Content-Encoding		--> object is not gzip'ed.
	 *	anything else			--> do nothing wrt gzip
	 *
	 */

	/* We do nothing unless the param is set */
	if (!cache_param->http_gzip_support)
		bo->do_gzip = bo->do_gunzip = 0;

	bo->is_gzip = http_HdrIs(bo->beresp, H_Content_Encoding, "gzip");

	bo->is_gunzip = !http_GetHdr(bo->beresp, H_Content_Encoding, NULL);

	/* It can't be both */
	assert(bo->is_gzip == 0 || bo->is_gunzip == 0);

	/* We won't gunzip unless it is gzip'ed */
	if (bo->do_gunzip && !bo->is_gzip)
		bo->do_gunzip = 0;

	/* If we do gunzip, remove the C-E header */
	if (bo->do_gunzip)
		http_Unset(bo->beresp, H_Content_Encoding);

	/* We wont gzip unless it is ungziped */
	if (bo->do_gzip && !bo->is_gunzip)
		bo->do_gzip = 0;

	/* If we do gzip, add the C-E header */
	if (bo->do_gzip)
		http_SetHeader(wrk, sp->vsl_id, bo->beresp,
		    "Content-Encoding: gzip");

	/* But we can't do both at the same time */
	assert(bo->do_gzip == 0 || bo->do_gunzip == 0);

	/* ESI takes precedence and handles gzip/gunzip itself */
	if (bo->do_esi)
		bo->vfp = &vfp_esi;
	else if (bo->do_gunzip)
		bo->vfp = &vfp_gunzip;
	else if (bo->do_gzip)
		bo->vfp = &vfp_gzip;
	else if (bo->is_gzip)
		bo->vfp = &vfp_testgzip;

	if (bo->do_esi || req->esi_level > 0)
		bo->do_stream = 0;
	if (!req->wantbody)
		bo->do_stream = 0;

	/* No reason to try streaming a non-existing body */
	if (bo->body_status == BS_NONE)
		bo->do_stream = 0;

	l = http_EstimateWS(bo->beresp,
	    pass ? HTTPH_R_PASS : HTTPH_A_INS, &nhttp);
        if (sp->stale_obj) {
            l += http_EstimateWS(sp->stale_obj->http, 0, &stale_nhttp);
            nhttp += stale_nhttp;
        }

	/* Create Vary instructions */
	if (req->objcore != NULL) {
		CHECK_OBJ_NOTNULL(req->objcore, OBJCORE_MAGIC);
		vary = VRY_Create(sp, bo->beresp);
		if (vary != NULL) {
			varyl = VSB_len(vary);
			assert(varyl > 0);
			l += varyl;
		}
	}

	/*
	 * Space for producing a Content-Length: header including padding
	 * A billion gigabytes is enough for anybody.
	 */
	l += strlen("Content-Length: XxxXxxXxxXxxXxxXxx") + sizeof(void *);

	if (bo->exp.ttl < cache_param->shortlived ||
	    req->objcore == NULL)
		req->storage_hint = TRANSIENT_STORAGE;

	req->obj = STV_NewObject(wrk, req->storage_hint, l, nhttp);
	if (req->obj == NULL) {
		/*
		 * Try to salvage the transaction by allocating a
		 * shortlived object on Transient storage.
		 */
		req->obj = STV_NewObject(wrk, TRANSIENT_STORAGE, l, nhttp);
		if (bo->exp.ttl > cache_param->shortlived)
			bo->exp.ttl = cache_param->shortlived;
		bo->exp.grace = 0.0;
		bo->exp.keep = 0.0;
	}
	if (req->obj == NULL) {
		req->err_code = 503;
		sp->step = STP_ERROR;
		VDI_CloseFd(wrk, &bo->vbc);
		VBO_DerefBusyObj(wrk, &wrk->busyobj);
		return (0);
	}
	CHECK_OBJ_NOTNULL(req->obj, OBJECT_MAGIC);

	wrk->busyobj->exp.keep = req->exp.keep;

	req->storage_hint = NULL;

	if (bo->do_gzip ||
	    (bo->is_gzip && !bo->do_gunzip))
		req->obj->gziped = 1;

	if (vary != NULL) {
		req->obj->vary = (void *)WS_Alloc(req->obj->http->ws, varyl);
		AN(req->obj->vary);
		memcpy(req->obj->vary, VSB_data(vary), varyl);
		VRY_Validate(req->obj->vary);
		VSB_delete(vary);
	}

	req->obj->xid = req->xid;
	req->obj->response = req->err_code;
	WS_Assert(req->obj->ws_o);

	/* Filter into object */
	hp = bo->beresp;
	hp2 = req->obj->http;

	hp2->logtag = HTTP_Obj;
	http_FilterResp(sp, hp, hp2, pass ? HTTPH_R_PASS : HTTPH_A_INS);
	http_CopyHome(wrk, sp->vsl_id, hp2);

	if (http_GetHdr(hp, H_Last_Modified, &b)
            || http_GetHdr(req->obj->http, H_Last_Modified, &b))
		req->obj->last_modified = VTIM_parse(b);
	else
		req->obj->last_modified = floor(bo->exp.entered);

	assert(WRW_IsReleased(wrk));

	/*
	 * If we can deliver a 304 reply, we don't bother streaming.
	 * Notice that vcl_deliver{} could still nuke the headers
	 * that allow the 304, in which case we return 200 non-stream.
	 */
	if (req->obj->response == 200 &&
	    req->http->conds &&
	    RFC2616_Do_Cond(sp))
		bo->do_stream = 0;

	AssertObjCorePassOrBusy(req->obj->objcore);

	if (bo->do_stream) {
		sp->step = STP_PREPRESP;
		return (0);
	}

	/* Use unmodified headers*/
	i = FetchBody(wrk, req->obj);

<<<<<<< HEAD
	/*
	 * If a stale_obj was found, dup its storage into the new obj,
	 * reset Content-Length from the size of the storage, and discard
	 * the stale_obj.
	 */
	if (sp->stale_obj) {
		STV_dup(sp, sp->stale_obj, req->obj);
		assert(sp->stale_obj->len == req->obj->len);
		
		http_Unset(req->obj->http, H_Content_Length);
		http_PrintfHeader(sp->wrk, sp->fd, req->obj->http,
		    "Content-Length: %u", req->obj->len);
		
		EXP_Clr(&sp->stale_obj->exp);
		EXP_Rearm(sp->stale_obj);
		HSH_Deref(sp->wrk, NULL, &sp->stale_obj);
		AZ(sp->stale_obj);
	}

	http_Setup(wrk->busyobj->bereq, NULL);
	http_Setup(wrk->busyobj->beresp, NULL);
	wrk->busyobj->vfp = NULL;
=======
	http_Setup(bo->bereq, NULL);
	http_Setup(bo->beresp, NULL);
	bo->vfp = NULL;
>>>>>>> 58e4a209
	assert(WRW_IsReleased(wrk));
	AZ(bo->vbc);
	AN(req->director);

	if (i) {
		HSH_Drop(wrk);
		VBO_DerefBusyObj(wrk, &wrk->busyobj);
		AZ(req->obj);
		req->err_code = 503;
		sp->step = STP_ERROR;
		return (0);
	}

	if (req->obj->objcore != NULL) {
		EXP_Insert(req->obj);
		AN(req->obj->objcore);
		AN(req->obj->objcore->ban);
		HSH_Unbusy(wrk);
	}
	VBO_DerefBusyObj(wrk, &wrk->busyobj);
	wrk->acct_tmp.fetch++;
	sp->step = STP_PREPRESP;
	return (0);
}

/*--------------------------------------------------------------------
 * Stream the body as we fetch it
DOT subgraph xstreambody {
DOT	streambody [
DOT		shape=ellipse
DOT		label="streaming\nfetch/deliver"
DOT	]
DOT }
DOT streambody -> DONE [style=bold,color=cyan]
 */

static int
cnt_streambody(struct sess *sp, struct worker *wrk, struct req *req)
{
	int i;
	struct stream_ctx sctx;
	uint8_t obuf[sp->wrk->res_mode & RES_GUNZIP ?
	    cache_param->gzip_stack_buffer : 1];

	CHECK_OBJ_NOTNULL(sp, SESS_MAGIC);
	CHECK_OBJ_NOTNULL(wrk, WORKER_MAGIC);
	CHECK_OBJ_NOTNULL(req, REQ_MAGIC);
	AZ(sp->stale_obj);

	CHECK_OBJ_NOTNULL(wrk->busyobj, BUSYOBJ_MAGIC);
	memset(&sctx, 0, sizeof sctx);
	sctx.magic = STREAM_CTX_MAGIC;
	AZ(wrk->sctx);
	wrk->sctx = &sctx;

	if (wrk->res_mode & RES_GUNZIP) {
		sctx.vgz = VGZ_NewUngzip(wrk, "U S -");
		sctx.obuf = obuf;
		sctx.obuf_len = sizeof (obuf);
	}

	RES_StreamStart(sp);

	AssertObjCorePassOrBusy(req->obj->objcore);

	i = FetchBody(wrk, req->obj);

	http_Setup(wrk->busyobj->bereq, NULL);
	http_Setup(wrk->busyobj->beresp, NULL);
	wrk->busyobj->vfp = NULL;
	AZ(wrk->busyobj->vbc);
	AN(req->director);

	if (!i && req->obj->objcore != NULL) {
		EXP_Insert(req->obj);
		AN(req->obj->objcore);
		AN(req->obj->objcore->ban);
		HSH_Unbusy(wrk);
	} else {
		req->doclose = "Stream error";
	}
	wrk->acct_tmp.fetch++;
	req->director = NULL;
	req->restarts = 0;

	RES_StreamEnd(sp);
	if (wrk->res_mode & RES_GUNZIP)
		(void)VGZ_Destroy(&sctx.vgz, sp->vsl_id);

	wrk->sctx = NULL;
	assert(WRW_IsReleased(wrk));
	assert(wrk->wrw.ciov == wrk->wrw.siov);
	(void)HSH_Deref(wrk, NULL, &req->obj);
	VBO_DerefBusyObj(wrk, &wrk->busyobj);
	http_Setup(req->resp, NULL);
	sp->step = STP_DONE;
	return (0);
}

/*--------------------------------------------------------------------
 * A freshly accepted socket
 *
DOT subgraph xcluster_first {
DOT	first [
DOT		shape=box
DOT		label="cnt_first:\nrender\naddresses"
DOT	]
DOT }
DOT first -> wait [style=bold,color=green]
 */

static int
cnt_first(struct sess *sp, struct worker *wrk)
{
	char laddr[ADDR_BUFSIZE];
	char lport[PORT_BUFSIZE];

	CHECK_OBJ_NOTNULL(sp, SESS_MAGIC);
	CHECK_OBJ_NOTNULL(wrk, WORKER_MAGIC);

	VTCP_name(&sp->sockaddr, sp->sockaddrlen,
	    sp->addr, sizeof sp->addr, sp->port, sizeof sp->port);
	if (cache_param->log_local_addr) {
		AZ(getsockname(sp->fd, (void*)&sp->mysockaddr,
		    &sp->mysockaddrlen));
		VTCP_name(&sp->mysockaddr, sp->mysockaddrlen,
		    laddr, sizeof laddr, lport, sizeof lport);
		WSP(sp, SLT_SessionOpen, "%s %s %s %s",
		    sp->addr, sp->port, laddr, lport);
	} else {
		WSP(sp, SLT_SessionOpen, "%s %s %s",
		    sp->addr, sp->port, sp->mylsock->name);
	}

	wrk->acct_tmp.sess++;

	sp->t_req = sp->t_open;
	sp->t_idle = sp->t_open;
	sp->step = STP_WAIT;
	return (0);
}

/*--------------------------------------------------------------------
 * HIT
 * We had a cache hit.  Ask VCL, then march off as instructed.
 *
DOT subgraph xcluster_hit {
DOT	hit [
DOT		shape=record
DOT		label="{cnt_hit:|{vcl_hit()|{req.|obj.}}|{<err>error?|<del>deliver?|<rst>restart?|<pass>pass?}}"
DOT	]
DOT }
XDOT hit:err -> err_hit [label="error"]
XDOT err_hit [label="ERROR",shape=plaintext]
XDOT hit:rst -> rst_hit [label="restart",color=purple]
XDOT rst_hit [label="RESTART",shape=plaintext]
DOT hit:pass -> pass [label=pass,style=bold,color=red]
DOT hit:del -> prepresp [label="deliver",style=bold,color=green]
 */

static int
cnt_hit(struct sess *sp, struct worker *wrk, struct req *req)
{
	CHECK_OBJ_NOTNULL(sp, SESS_MAGIC);
	CHECK_OBJ_NOTNULL(wrk, WORKER_MAGIC);
	CHECK_OBJ_NOTNULL(req, REQ_MAGIC);

	CHECK_OBJ_NOTNULL(req->obj, OBJECT_MAGIC);
	CHECK_OBJ_NOTNULL(req->vcl, VCL_CONF_MAGIC);
	AZ(req->objcore);
	AZ(wrk->busyobj);

	assert(!(req->obj->objcore->flags & OC_F_PASS));

	VCL_hit_method(sp);

	if (req->handling == VCL_RET_DELIVER) {
		//AZ(wrk->busyobj->bereq->ws);
		//AZ(wrk->busyobj->beresp->ws);
		(void)FetchReqBody(sp, 0);
		sp->step = STP_PREPRESP;
		return (0);
	}

	/* Drop our object, we won't need it */
	(void)HSH_Deref(wrk, NULL, &req->obj);
	req->objcore = NULL;

	switch(req->handling) {
	case VCL_RET_PASS:
		sp->step = STP_PASS;
		return (0);
	case VCL_RET_ERROR:
		sp->step = STP_ERROR;
		return (0);
	case VCL_RET_RESTART:
		req->director = NULL;
		req->restarts++;
		sp->step = STP_RECV;
		return (0);
	default:
		WRONG("Illegal action in vcl_hit{}");
	}
}

/*--------------------------------------------------------------------
 * LOOKUP
 * Hash things together and look object up in hash-table.
 *
 * LOOKUP consists of two substates so that we can reenter if we
 * encounter a busy object.
 *
DOT subgraph xcluster_lookup {
DOT	lookup [
DOT		shape=record
DOT		label="{<top>cnt_lookup:|hash lookup|{<busy>busy ?|<miss>miss ?}|{<no>no|obj.f.pass?|<yes>yes}}"
DOT	]
DOT }
DOT lookup:busy -> lookup:top [label="(waitinglist)"]
DOT lookup:miss -> miss [style=bold,color=blue]
DOT lookup:no -> hit [style=bold,color=green]
DOT lookup:yes -> pass [style=bold,color=red]
 */

static int
cnt_lookup(struct sess *sp, struct worker *wrk, struct req *req)
{
	struct objcore *oc;
	struct object *o;
	struct objhead *oh;

	CHECK_OBJ_NOTNULL(sp, SESS_MAGIC);
	CHECK_OBJ_NOTNULL(wrk, WORKER_MAGIC);
	CHECK_OBJ_NOTNULL(req, REQ_MAGIC);
	AZ(req->objcore);

	CHECK_OBJ_NOTNULL(req->vcl, VCL_CONF_MAGIC);
	AZ(wrk->busyobj);

	if (req->hash_objhead == NULL) {
		/* Not a waiting list return */
		AZ(req->vary_b);
		AZ(req->vary_l);
		AZ(req->vary_e);
		(void)WS_Reserve(req->ws, 0);
	} else {
		AN(req->ws->r);
	}
	req->vary_b = (void*)req->ws->f;
	req->vary_e = (void*)req->ws->r;
	req->vary_b[2] = '\0';

	oc = HSH_Lookup(sp, &oh);
	AZ(req->objcore);

	if (oc == NULL) {
		/*
		 * We lost the session to a busy object, disembark the
		 * worker thread.   We return to STP_LOOKUP when the busy
		 * object has been unbusied, and still have the hash digest
		 * around to do the lookup with.
		 * NB:  Do not access sp any more !
		 */
		return (1);
	}

	CHECK_OBJ_NOTNULL(oc, OBJCORE_MAGIC);
	CHECK_OBJ_NOTNULL(oh, OBJHEAD_MAGIC);

	/* If we inserted a new object it's a miss */
	if (oc->flags & OC_F_BUSY) {
		wrk->stats.cache_miss++;

		if (req->vary_l != NULL) {
			assert(oc->busyobj->vary == req->vary_b);
			VRY_Validate(oc->busyobj->vary);
			WS_ReleaseP(req->ws, (void*)req->vary_l);
		} else {
			AZ(oc->busyobj->vary);
			WS_Release(req->ws, 0);
		}
		req->vary_b = NULL;
		req->vary_l = NULL;
		req->vary_e = NULL;

		req->objcore = oc;
		CHECK_OBJ_NOTNULL(wrk->busyobj, BUSYOBJ_MAGIC);
		sp->step = STP_MISS;
		return (0);
	}

	o = oc_getobj(wrk, oc);
	CHECK_OBJ_NOTNULL(o, OBJECT_MAGIC);
	req->obj = o;

	WS_Release(req->ws, 0);
	req->vary_b = NULL;
	req->vary_l = NULL;
	req->vary_e = NULL;

	if (oc->flags & OC_F_PASS) {
		wrk->stats.cache_hitpass++;
		WSP(sp, SLT_HitPass, "%u", req->obj->xid);
		(void)HSH_Deref(wrk, NULL, &req->obj);
                if (sp->stale_obj != NULL)
                    (void)HSH_Deref(wrk, NULL, &sp->stale_obj);
		AZ(req->objcore);
		sp->step = STP_PASS;
		return (0);
	}

	wrk->stats.cache_hit++;
	WSP(sp, SLT_Hit, "%u", req->obj->xid);
	sp->step = STP_HIT;
	return (0);
}

/*--------------------------------------------------------------------
 * We had a miss, ask VCL, proceed as instructed
 *
DOT subgraph xcluster_miss {
DOT	miss [
DOT		shape=record
DOT		label="{cnt_miss:|filter req.-\>bereq.|{vcl_miss\{\}|{req.*|bereq.*}}|{<pass>pass?|<err>error?|<restart>restart?|<fetch>fetch?}}"
DOT	]
DOT }
XDOT miss:restart -> rst_miss [label="restart",color=purple]
XDOT rst_miss [label="RESTART",shape=plaintext]
XDOT miss:err -> err_miss [label="error"]
XDOT err_miss [label="ERROR",shape=plaintext]
DOT miss:fetch -> fetch [label="fetch",style=bold,color=blue]
DOT miss:pass -> pass [label="pass",style=bold,color=red]
DOT
 */

static int
cnt_miss(struct sess *sp, struct worker *wrk, struct req *req)
{

	CHECK_OBJ_NOTNULL(sp, SESS_MAGIC);
	CHECK_OBJ_NOTNULL(wrk, WORKER_MAGIC);
	CHECK_OBJ_NOTNULL(req, REQ_MAGIC);
	CHECK_OBJ_NOTNULL(req->vcl, VCL_CONF_MAGIC);
	CHECK_OBJ_NOTNULL(req->objcore, OBJCORE_MAGIC);
	CHECK_OBJ_NOTNULL(wrk->busyobj, BUSYOBJ_MAGIC);
	AZ(req->obj);

	WS_Reset(wrk->ws, NULL);
	wrk->busyobj = VBO_GetBusyObj(wrk);
	http_Setup(wrk->busyobj->bereq, wrk->ws);
	http_FilterReq(sp, HTTPH_R_FETCH);
	http_ForceGet(wrk->busyobj->bereq);
	if (cache_param->http_gzip_support) {
		/*
		 * We always ask the backend for gzip, even if the
		 * client doesn't grok it.  We will uncompress for
		 * the minority of clients which don't.
		 */
		http_Unset(wrk->busyobj->bereq, H_Accept_Encoding);
		http_SetHeader(wrk, sp->vsl_id, wrk->busyobj->bereq,
		    "Accept-Encoding: gzip");
	}

        /* If a candidate for a conditional backend request was found,
         * add If-Modified-Since and/or If-None-Match to the bereq.
         */
        if (sp->stale_obj)
                http_CheckRefresh(sp);

	VCL_miss_method(sp);

	if (req->handling == VCL_RET_FETCH) {
		CHECK_OBJ_NOTNULL(wrk->busyobj, BUSYOBJ_MAGIC);
		sp->step = STP_FETCH;
		return (0);
	}

	AZ(HSH_Deref(wrk, req->objcore, NULL));
	req->objcore = NULL;
	http_Setup(wrk->busyobj->bereq, NULL);
	VBO_DerefBusyObj(wrk, &wrk->busyobj);

	switch(req->handling) {
	case VCL_RET_ERROR:
		sp->step = STP_ERROR;
		break;
	case VCL_RET_PASS:
		sp->step = STP_PASS;
		break;
	case VCL_RET_RESTART:
		req->restarts++;
		req->director = NULL;
		sp->step = STP_RECV;
		break;
	default:
		WRONG("Illegal action in vcl_miss{}");
	}
	return (0);
}

/*--------------------------------------------------------------------
 * Start pass processing by getting headers from backend, then
 * continue in passbody.
 *
DOT subgraph xcluster_pass {
DOT	pass [
DOT		shape=record
DOT		label="{cnt_pass:|(XXX: deref obj.)|filter req.*-\>bereq.|{vcl_pass\{\}|{req.*|bereq.*}}|{<err>error?|<rst>restart?}|<pass>create anon obj}"
DOT	]
DOT }
DOT pass:pass -> fetch [style=bold, color=red]
XDOT pass:rst -> rst_pass [label="restart",color=purple]
XDOT rst_pass [label="RESTART",shape=plaintext]
XDOT pass:err -> err_pass [label="error"]
XDOT err_pass [label="ERROR",shape=plaintext]
 */

static int
cnt_pass(struct sess *sp, struct worker *wrk, const struct req *req)
{
	CHECK_OBJ_NOTNULL(sp, SESS_MAGIC);
	CHECK_OBJ_NOTNULL(wrk, WORKER_MAGIC);
	CHECK_OBJ_NOTNULL(req, REQ_MAGIC);
	CHECK_OBJ_NOTNULL(req->vcl, VCL_CONF_MAGIC);
	AZ(req->objcore);
	AZ(req->obj);
	AZ(wrk->busyobj);

	wrk->busyobj = VBO_GetBusyObj(wrk);
	WS_Reset(wrk->ws, NULL);
	wrk->busyobj = VBO_GetBusyObj(wrk);
	http_Setup(wrk->busyobj->bereq, wrk->ws);
	http_FilterReq(sp, HTTPH_R_PASS);

	VCL_pass_method(sp);

	if (req->handling == VCL_RET_ERROR) {
		http_Setup(wrk->busyobj->bereq, NULL);
		VBO_DerefBusyObj(wrk, &wrk->busyobj);
		sp->step = STP_ERROR;
		return (0);
	}
	assert(req->handling == VCL_RET_PASS);
	wrk->acct_tmp.pass++;
	sp->step = STP_FETCH;
	return (0);
}

/*--------------------------------------------------------------------
 * Ship the request header to the backend unchanged, then pipe
 * until one of the ends close the connection.
 *
DOT subgraph xcluster_pipe {
DOT	pipe [
DOT		shape=ellipse
DOT		label="Filter req.->bereq."
DOT	]
DOT	vcl_pipe [
DOT		shape=record
DOT		label="vcl_pipe()|req.\nbereq\."
DOT	]
DOT	pipe_do [
DOT		shape=ellipse
DOT		label="send bereq.\npipe until close"
DOT	]
DOT	vcl_pipe -> pipe_do [label="pipe",style=bold,color=orange]
DOT	pipe -> vcl_pipe [style=bold,color=orange]
DOT }
DOT pipe_do -> DONE [style=bold,color=orange]
DOT vcl_pipe -> err_pipe [label="error"]
DOT err_pipe [label="ERROR",shape=plaintext]
 */

static int
cnt_pipe(struct sess *sp, struct worker *wrk, const struct req *req)
{

	CHECK_OBJ_NOTNULL(sp, SESS_MAGIC);
	CHECK_OBJ_NOTNULL(wrk, WORKER_MAGIC);
	CHECK_OBJ_NOTNULL(req, REQ_MAGIC);
	CHECK_OBJ_NOTNULL(req->vcl, VCL_CONF_MAGIC);
	AZ(wrk->busyobj);

	wrk->acct_tmp.pipe++;
	wrk->busyobj = VBO_GetBusyObj(wrk);
	WS_Reset(wrk->ws, NULL);
	wrk->busyobj = VBO_GetBusyObj(wrk);
	http_Setup(wrk->busyobj->bereq, wrk->ws);
	http_FilterReq(sp, 0);

	VCL_pipe_method(sp);

	if (req->handling == VCL_RET_ERROR)
		INCOMPL();
	assert(req->handling == VCL_RET_PIPE);

	PipeSession(sp);
	assert(WRW_IsReleased(wrk));
	http_Setup(wrk->busyobj->bereq, NULL);
	VBO_DerefBusyObj(wrk, &wrk->busyobj);
	sp->step = STP_DONE;
	return (0);
}

/*--------------------------------------------------------------------
 * RECV
 * We have a complete request, set everything up and start it.
 * We can come here both with a request from the client and with
 * a interior request during ESI delivery.
 *
DOT subgraph xcluster_recv {
DOT	recv [
DOT		shape=record
DOT		label="{cnt_recv:|{vcl_recv\{\}|req.*}|{<pipe>pipe?|<pass>pass?|<error>error?|<lookup>lookup?}}"
DOT	]
DOT }
DOT subgraph xcluster_hash {
DOT	hash [
DOT		shape=record
DOT		label="{cnt_recv:|{vcl_hash\{\}|req.*}}"
DOT	]
DOT }
DOT ESI_REQ [ shape=hexagon ]
DOT RESTART -> recv [color=purple]
DOT ESI_REQ -> recv
DOT recv:pipe -> pipe [style=bold,color=orange]
DOT recv:pass -> pass [style=bold,color=red]
#DOT recv:error -> err_recv
#DOT err_recv [label="ERROR",shape=plaintext]
DOT recv:lookup -> hash [style=bold,color=green]
DOT hash -> lookup [label="hash",style=bold,color=green]
 */

static int
cnt_recv(struct sess *sp, struct worker *wrk, struct req *req)
{
	unsigned recv_handling;
	struct SHA256Context sha256ctx;

	CHECK_OBJ_NOTNULL(sp, SESS_MAGIC);
	CHECK_OBJ_NOTNULL(wrk, WORKER_MAGIC);
	CHECK_OBJ_NOTNULL(req, REQ_MAGIC);
	CHECK_OBJ_NOTNULL(req->vcl, VCL_CONF_MAGIC);
	AZ(req->obj);
	AZ(wrk->busyobj);
	assert(wrk->wrw.ciov == wrk->wrw.siov);

	/* By default we use the first backend */
	AZ(req->director);
	req->director = req->vcl->director[0];
	AN(req->director);

	wrk->connect_timeout = 0;
	wrk->first_byte_timeout = 0;
	wrk->between_bytes_timeout = 0;

	req->disable_esi = 0;
	req->hash_always_miss = 0;
	req->hash_ignore_busy = 0;
	req->client_identity = NULL;

	http_CollectHdr(req->http, H_Cache_Control);

	VCL_recv_method(sp);
	recv_handling = req->handling;

	if (req->restarts >= cache_param->max_restarts) {
		/*
		 * XXX: Why not before vcl_recv{} ?  We go to vcl_error{}
		 * XXX: without vcl_recv{} on 413 and 417 already.
		 * XXX tell vcl_error why we come
		 */
		if (req->err_code == 0)
			req->err_code = 503;
		sp->step = STP_ERROR;
		return (0);
	}

	if (cache_param->http_gzip_support &&
	     (recv_handling != VCL_RET_PIPE) &&
	     (recv_handling != VCL_RET_PASS)) {
		if (RFC2616_Req_Gzip(sp)) {
			http_Unset(req->http, H_Accept_Encoding);
			http_SetHeader(wrk, sp->vsl_id, req->http,
			    "Accept-Encoding: gzip");
		} else {
			http_Unset(req->http, H_Accept_Encoding);
		}
	}

	req->sha256ctx = &sha256ctx;	/* so HSH_AddString() can find it */
	SHA256_Init(req->sha256ctx);
	VCL_hash_method(sp);
	assert(req->handling == VCL_RET_HASH);
	SHA256_Final(req->digest, req->sha256ctx);
	req->sha256ctx = NULL;

	if (!strcmp(req->http->hd[HTTP_HDR_REQ].b, "HEAD"))
		req->wantbody = 0;
	else
		req->wantbody = 1;

	switch(recv_handling) {
	case VCL_RET_LOOKUP:
		sp->step = STP_LOOKUP;
		return (0);
	case VCL_RET_PIPE:
		if (req->esi_level > 0) {
			/* XXX: VSL something */
			INCOMPL();
			/* sp->step = STP_DONE; */
			return (1);
		}
		sp->step = STP_PIPE;
		return (0);
	case VCL_RET_PASS:
		sp->step = STP_PASS;
		return (0);
	case VCL_RET_ERROR:
		sp->step = STP_ERROR;
		return (0);
	default:
		WRONG("Illegal action in vcl_recv{}");
	}
}

/*--------------------------------------------------------------------
 * START
 * First time we see a request
 *
DOT start [
DOT	shape=box
DOT	label="cnt_start:\nDissect request\nHandle expect"
DOT ]
DOT start -> recv [style=bold,color=green]
DOT start -> DONE [label=errors]
 */

static int
cnt_start(struct sess *sp, struct worker *wrk, struct req *req)
{
	char *p;
	const char *r = "HTTP/1.1 100 Continue\r\n\r\n";

	CHECK_OBJ_NOTNULL(sp, SESS_MAGIC);
	CHECK_OBJ_NOTNULL(wrk, WORKER_MAGIC);
	CHECK_OBJ_NOTNULL(req, REQ_MAGIC);
	AZ(req->restarts);
	AZ(req->obj);
	AZ(req->vcl);
	AZ(req->esi_level);
	assert(!isnan(sp->t_req));

	/* Update stats of various sorts */
	wrk->stats.client_req++;
	wrk->acct_tmp.req++;

	/* Assign XID and log */
	req->xid = ++xids;				/* XXX not locked */
	WSP(sp, SLT_ReqStart, "%s %s %u", sp->addr, sp->port,  req->xid);

	/* Borrow VCL reference from worker thread */
	VCL_Refresh(&wrk->vcl);
	req->vcl = wrk->vcl;
	wrk->vcl = NULL;

	EXP_Clr(&req->exp);

	http_Setup(req->http, req->ws);
	req->err_code = http_DissectRequest(sp);

	/* If we could not even parse the request, just close */
	if (req->err_code == 400) {
		sp->step = STP_DONE;
		SES_Close(sp, "junk");
		return (0);
	}

	req->ws_req = WS_Snapshot(req->ws);

	req->doclose = http_DoConnection(req->http);

	/*
	 * We want to deal with Expect: headers the first time we
	 * attempt the request, and remove them before we move on.
	 */
	if (req->err_code == 0 && http_GetHdr(req->http, H_Expect, &p)) {
		if (strcasecmp(p, "100-continue")) {
			req->err_code = 417;
		} else if (strlen(r) != write(sp->fd, r, strlen(r))) {
			sp->step = STP_DONE;
			SES_Close(sp, "remote closed");
			return (0);
		}
	}
	http_Unset(req->http, H_Expect);

	/* XXX: pull in req-body and make it available instead. */
	req->reqbodydone = 0;

	HTTP_Copy(req->http0, req->http);	/* Copy for restart/ESI use */

	if (req->err_code)
		sp->step = STP_ERROR;
	else
		sp->step = STP_RECV;
	return (0);
}

/*--------------------------------------------------------------------
 * Central state engine dispatcher.
 *
 * Kick the session around until it has had enough.
 *
 */

static void
cnt_diag(struct sess *sp, const char *state)
{
	void *vcl;
	void *obj;

	if (sp->req == NULL) {
		vcl = NULL;
		obj = NULL;
	} else {
		vcl = sp->req->vcl;
		obj = sp->req->obj;
	}

	if (sp->wrk != NULL) {
		WSP(sp, SLT_Debug, "vsl_id %u STP_%s sp %p obj %p vcl %p",
		    sp->vsl_id, state, sp, obj, vcl);
		WSL_Flush(sp->wrk, 0);
	} else {
		VSL(SLT_Debug, sp->vsl_id,
		    "vsl_id %u STP_%s sp %p obj %p vcl %p",
		    sp->vsl_id, state, sp, obj, vcl);
	}
}

void
CNT_Session(struct sess *sp)
{
	int done;
	struct worker *wrk;

	CHECK_OBJ_NOTNULL(sp, SESS_MAGIC);
#if 0
	CHECK_OBJ_NOTNULL(req, REQ_MAGIC);
	MPL_AssertSane(req);
#endif
	wrk = sp->wrk;
	CHECK_OBJ_NOTNULL(wrk, WORKER_MAGIC);

	/*
	 * Possible entrance states
	 */
	assert(
	    sp->step == STP_FIRST ||
	    sp->step == STP_WAIT ||
	    sp->step == STP_LOOKUP ||
	    sp->step == STP_RECV);

	/*
	 * Whenever we come in from the acceptor or waiter, we need to set
	 * blocking mode, but there is no point in setting it when we come from
	 * ESI or when a parked sessions returns.
	 * It would be simpler to do this in the acceptor or waiter, but we'd
	 * rather do the syscall in the worker thread.
	 * On systems which return errors for ioctl, we close early
	 */
	if ((sp->step == STP_FIRST || sp->step == STP_START) &&
	    VTCP_blocking(sp->fd)) {
		if (errno == ECONNRESET)
			SES_Close(sp, "remote closed");
		else
			SES_Close(sp, "error");
		sp->step = STP_DONE;
	}

	/*
	 * NB: Once done is set, we can no longer touch sp!
	 */
	for (done = 0; !done; ) {
		assert(sp->wrk == wrk);
#if 0
		CHECK_OBJ_NOTNULL(req, REQ_MAGIC);
		MPL_AssertSane(req);
#endif
		/*
		 * This is a good place to be paranoid about the various
		 * pointers still pointing to the things we expect.
		 */
		CHECK_OBJ_NOTNULL(sp, SESS_MAGIC);
		CHECK_OBJ_NOTNULL(wrk, WORKER_MAGIC);
		CHECK_OBJ_ORNULL(wrk->nobjhead, OBJHEAD_MAGIC);
		WS_Assert(wrk->ws);

		switch (sp->step) {
#define STEP(l,u,arg) \
		    case STP_##u: \
			if (cache_param->diag_bitmap & 0x01) \
				cnt_diag(sp, #u); \
			done = cnt_##l arg; \
		        break;
#include "tbl/steps.h"
#undef STEP
		default:
			WRONG("State engine misfire");
		}
		WS_Assert(wrk->ws);
		CHECK_OBJ_ORNULL(wrk->nobjhead, OBJHEAD_MAGIC);
	}
	WSL_Flush(wrk, 0);
#define ACCT(foo)	AZ(wrk->acct_tmp.foo);
#include "tbl/acct_fields.h"
#undef ACCT
	assert(WRW_IsReleased(wrk));
}

/*
DOT }
*/

/*--------------------------------------------------------------------
 * Debugging aids
 */

static void
cli_debug_xid(struct cli *cli, const char * const *av, void *priv)
{
	(void)priv;
	if (av[2] != NULL)
		xids = strtoul(av[2], NULL, 0);
	VCLI_Out(cli, "XID is %u", xids);
}

/*
 * Default to seed=1, this is the only seed value POSIXl guarantees will
 * result in a reproducible random number sequence.
 */
static void
cli_debug_srandom(struct cli *cli, const char * const *av, void *priv)
{
	(void)priv;
	unsigned seed = 1;

	if (av[2] != NULL)
		seed = strtoul(av[2], NULL, 0);
	srandom(seed);
	srand48(random());
	VCLI_Out(cli, "Random(3) seeded with %u", seed);
}

static struct cli_proto debug_cmds[] = {
	{ "debug.xid", "debug.xid",
		"\tExamine or set XID\n", 0, 1, "d", cli_debug_xid },
	{ "debug.srandom", "debug.srandom",
		"\tSeed the random(3) function\n", 0, 1, "d",
		cli_debug_srandom },
	{ NULL }
};

/*--------------------------------------------------------------------
 *
 */

void
CNT_Init(void)
{

	srandomdev();
	srand48(random());
	xids = random();
	CLI_AddFuncs(debug_cmds);
}

<|MERGE_RESOLUTION|>--- conflicted
+++ resolved
@@ -650,16 +650,14 @@
 		
 		VCL_fetch_method(sp);
 
-<<<<<<< HEAD
 		/* Cancel streaming if a stale object was validated    */
 		/* XXX: But not if original beresp.status != 304       */
 		/*      See also AZ(sp->stale_obj) in cnt_streambody() */
 		if (sp->stale_obj)
 			wrk->busyobj->do_stream = 0;
-=======
+
 		if (req->objcore != NULL && wrk->busyobj->do_pass)
 			req->objcore->flags |= OC_F_PASS;
->>>>>>> 58e4a209
 
 		switch (req->handling) {
 		case VCL_RET_DELIVER:
@@ -920,7 +918,6 @@
 	/* Use unmodified headers*/
 	i = FetchBody(wrk, req->obj);
 
-<<<<<<< HEAD
 	/*
 	 * If a stale_obj was found, dup its storage into the new obj,
 	 * reset Content-Length from the size of the storage, and discard
@@ -940,14 +937,9 @@
 		AZ(sp->stale_obj);
 	}
 
-	http_Setup(wrk->busyobj->bereq, NULL);
-	http_Setup(wrk->busyobj->beresp, NULL);
-	wrk->busyobj->vfp = NULL;
-=======
 	http_Setup(bo->bereq, NULL);
 	http_Setup(bo->beresp, NULL);
 	bo->vfp = NULL;
->>>>>>> 58e4a209
 	assert(WRW_IsReleased(wrk));
 	AZ(bo->vbc);
 	AN(req->director);
