/*-
 * Copyright (c) 2006 Verdens Gang AS
 * Copyright (c) 2006-2011 Varnish Software AS
 * All rights reserved.
 *
 * Author: Poul-Henning Kamp <phk@phk.freebsd.dk>
 *
 * Redistribution and use in source and binary forms, with or without
 * modification, are permitted provided that the following conditions
 * are met:
 * 1. Redistributions of source code must retain the above copyright
 *    notice, this list of conditions and the following disclaimer.
 * 2. Redistributions in binary form must reproduce the above copyright
 *    notice, this list of conditions and the following disclaimer in the
 *    documentation and/or other materials provided with the distribution.
 *
 * THIS SOFTWARE IS PROVIDED BY THE AUTHOR AND CONTRIBUTORS ``AS IS'' AND
 * ANY EXPRESS OR IMPLIED WARRANTIES, INCLUDING, BUT NOT LIMITED TO, THE
 * IMPLIED WARRANTIES OF MERCHANTABILITY AND FITNESS FOR A PARTICULAR PURPOSE
 * ARE DISCLAIMED.  IN NO EVENT SHALL AUTHOR OR CONTRIBUTORS BE LIABLE
 * FOR ANY DIRECT, INDIRECT, INCIDENTAL, SPECIAL, EXEMPLARY, OR CONSEQUENTIAL
 * DAMAGES (INCLUDING, BUT NOT LIMITED TO, PROCUREMENT OF SUBSTITUTE GOODS
 * OR SERVICES; LOSS OF USE, DATA, OR PROFITS; OR BUSINESS INTERRUPTION)
 * HOWEVER CAUSED AND ON ANY THEORY OF LIABILITY, WHETHER IN CONTRACT, STRICT
 * LIABILITY, OR TORT (INCLUDING NEGLIGENCE OR OTHERWISE) ARISING IN ANY WAY
 * OUT OF THE USE OF THIS SOFTWARE, EVEN IF ADVISED OF THE POSSIBILITY OF
 * SUCH DAMAGE.
 *
 * LRU and object timer handling.
 *
 * We have two data structures, a LRU-list and a binary heap for the timers
 * and two ways to kill objects: TTL-timeouts and LRU cleanups.
 *
 * Any object on the LRU is also on the binheap and vice versa.
 *
 * We hold a single object reference for both data structures.
 *
 * An attempted overview:
 *
 *	                        EXP_Ttl()      EXP_Grace()   EXP_Keep()
 *				   |                |            |
 *      entered                    v                v            |
 *         |                       +--------------->+            |
 *         v                       |      grace                  |
 *         +---------------------->+                             |
 *                  ttl            |                             v
 *                                 +---------------------------->+
 *                                     keep
 *
 */

#include "config.h"

#include <math.h>

#include "cache.h"

#include "binary_heap.h"
#include "hash/hash_slinger.h"
#include "vtim.h"

static pthread_t exp_thread;
static struct binheap *exp_heap;
static struct lock exp_mtx;

/*--------------------------------------------------------------------
 * struct exp manipulations
 *
 * The Get/Set functions encapsulate the mutual magic between the
 * fields in one single place.
 */

void
EXP_Clr(struct exp *e)
{

	e->ttl = -1;
	e->grace = -1;
	e->keep = -1;
	e->age = 0;
	e->entered = 0;
}

#define EXP_ACCESS(fld, low_val, extra)				\
	double							\
	EXP_Get_##fld(const struct exp *e)			\
	{							\
		return (e->fld > 0. ? e->fld : low_val);	\
	}							\
								\
	void							\
	EXP_Set_##fld(struct exp *e, double v)			\
	{							\
		if (v > 0.)					\
			e->fld = v;				\
		else {						\
			e->fld = -1.;				\
			extra;					\
		}						\
	}							\

EXP_ACCESS(ttl, -1., (e->grace = e->keep = -1.))
EXP_ACCESS(grace, 0., )
EXP_ACCESS(keep, 0.,)

/*--------------------------------------------------------------------
 * Calculate an objects effective keep, grace or ttl time, suitably
 * adjusted for defaults and by per-session limits.
 */

<<<<<<< HEAD
double
EXP_Keep(const struct sess *sp, const struct object *o)
=======
static double
EXP_Keep(const struct req *req, const struct object *o)
>>>>>>> 57b4594c
{
	double r;

	r = (double)cache_param->default_keep;
	if (o->exp.keep > 0.)
		r = o->exp.keep;
	if (req != NULL && req->exp.keep > 0. && req->exp.keep < r)
		r = req->exp.keep;
	return (EXP_Ttl(req, o) + r);
}

double
EXP_Grace(const struct req *req, const struct object *o)
{
	double r;

	r = (double)cache_param->default_grace;
	if (o->exp.grace >= 0.)
		r = o->exp.grace;
	if (req != NULL && req->exp.grace > 0. && req->exp.grace < r)
		r = req->exp.grace;
	return (EXP_Ttl(req, o) + r);
}

double
EXP_Ttl(const struct req *req, const struct object *o)
{
	double r;

	r = o->exp.ttl;
	if (req != NULL && req->exp.ttl > 0. && req->exp.ttl < r)
		r = req->exp.ttl;
	return (o->exp.entered + r);
}

/*--------------------------------------------------------------------
 * When & why does the timer fire for this object ?
 */

static int
update_object_when(const struct object *o)
{
	struct objcore *oc;
	double when, w2;

	CHECK_OBJ_NOTNULL(o, OBJECT_MAGIC);
	oc = o->objcore;
	CHECK_OBJ_NOTNULL(oc, OBJCORE_MAGIC);
	Lck_AssertHeld(&exp_mtx);

	when = EXP_Keep(NULL, o);
	w2 = EXP_Grace(NULL, o);
	if (w2 > when)
		when = w2;
	assert(!isnan(when));
	if (when == oc->timer_when)
		return (0);
	oc->timer_when = when;
	return (1);
}

/*--------------------------------------------------------------------*/

static void
exp_insert(struct objcore *oc, struct lru *lru)
{
	CHECK_OBJ_NOTNULL(oc, OBJCORE_MAGIC);
	CHECK_OBJ_NOTNULL(lru, LRU_MAGIC);

	Lck_AssertHeld(&lru->mtx);
	Lck_AssertHeld(&exp_mtx);
	assert(oc->timer_idx == BINHEAP_NOIDX);
	binheap_insert(exp_heap, oc);
	assert(oc->timer_idx != BINHEAP_NOIDX);
	VTAILQ_INSERT_TAIL(&lru->lru_head, oc, lru_list);
}

/*--------------------------------------------------------------------
 * Object has been added to cache, record in lru & binheap.
 *
 * The objcore comes with a reference, which we inherit.
 */

void
EXP_Inject(struct objcore *oc, struct lru *lru, double when)
{

	CHECK_OBJ_NOTNULL(oc, OBJCORE_MAGIC);
	CHECK_OBJ_NOTNULL(lru, LRU_MAGIC);

	Lck_Lock(&lru->mtx);
	Lck_Lock(&exp_mtx);
	oc->timer_when = when;
	exp_insert(oc, lru);
	Lck_Unlock(&exp_mtx);
	Lck_Unlock(&lru->mtx);
}

/*--------------------------------------------------------------------
 * Object has been added to cache, record in lru & binheap.
 *
 * We grab a reference to the object, which will keep it around until
 * we decide its time to let it go.
 */

void
EXP_Insert(struct object *o)
{
	struct objcore *oc;
	struct lru *lru;

	CHECK_OBJ_NOTNULL(o, OBJECT_MAGIC);
	oc = o->objcore;
	CHECK_OBJ_NOTNULL(oc, OBJCORE_MAGIC);
	HSH_Ref(oc);

	assert(o->exp.entered != 0 && !isnan(o->exp.entered));
	o->last_lru = o->exp.entered;

	lru = oc_getlru(oc);
	CHECK_OBJ_NOTNULL(lru, LRU_MAGIC);
	Lck_Lock(&lru->mtx);
	Lck_Lock(&exp_mtx);
	(void)update_object_when(o);
	exp_insert(oc, lru);
	Lck_Unlock(&exp_mtx);
	Lck_Unlock(&lru->mtx);
	oc_updatemeta(oc);
}

/*--------------------------------------------------------------------
 * Object was used, move to tail of LRU list.
 *
 * To avoid the exp_mtx becoming a hotspot, we only attempt to move
 * objects if they have not been moved recently and if the lock is available.
 * This optimization obviously leaves the LRU list imperfectly sorted.
 */

int
EXP_Touch(struct objcore *oc)
{
	struct lru *lru;

	CHECK_OBJ_NOTNULL(oc, OBJCORE_MAGIC);

	/*
	 * For -spersistent we don't move objects on the lru list.  Each
	 * segment has its own LRU list, and the order on it is not material
	 * for anything.  The code below would move the objects to the
	 * LRU list of the currently open segment, which would prevent
	 * the cleaner from doing its job.
	 */
	if (oc->flags & OC_F_LRUDONTMOVE)
		return (0);

	lru = oc_getlru(oc);
	CHECK_OBJ_NOTNULL(lru, LRU_MAGIC);

	/*
	 * We only need the LRU lock here.  The locking order is LRU->EXP
	 * so we can trust the content of the oc->timer_idx without the
	 * EXP lock.   Since each lru list has its own lock, this should
	 * reduce contention a fair bit
	 */
	if (Lck_Trylock(&lru->mtx))
		return (0);

	if (oc->timer_idx != BINHEAP_NOIDX) {
		VTAILQ_REMOVE(&lru->lru_head, oc, lru_list);
		VTAILQ_INSERT_TAIL(&lru->lru_head, oc, lru_list);
		VSC_C_main->n_lru_moved++;
	}
	Lck_Unlock(&lru->mtx);
	return (1);
}

/*--------------------------------------------------------------------
 * We have changed one or more of the object timers, shuffle it
 * accordingly in the binheap
 *
 * The VCL code can send us here on a non-cached object, just return.
 *
 * XXX: special case check for ttl = 0 ?
 */

void
EXP_Rearm(const struct object *o)
{
	struct objcore *oc;
	struct lru *lru;

	CHECK_OBJ_NOTNULL(o, OBJECT_MAGIC);
	oc = o->objcore;
	if (oc == NULL)
		return;
	CHECK_OBJ_NOTNULL(oc, OBJCORE_MAGIC);
	lru = oc_getlru(oc);
	Lck_Lock(&lru->mtx);
	Lck_Lock(&exp_mtx);
	/*
	 * The hang-man might have this object of the binheap while
	 * tending to a timer.  If so, we do not muck with it here.
	 */
	if (oc->timer_idx != BINHEAP_NOIDX && update_object_when(o)) {
		assert(oc->timer_idx != BINHEAP_NOIDX);
		binheap_reorder(exp_heap, oc->timer_idx);
		assert(oc->timer_idx != BINHEAP_NOIDX);
	}
	Lck_Unlock(&exp_mtx);
	Lck_Unlock(&lru->mtx);
	oc_updatemeta(oc);
}

/*--------------------------------------------------------------------
 * This thread monitors the root of the binary heap and whenever an
 * object expires, accounting also for graceability, it is killed.
 */

static void * __match_proto__(bgthread_t)
exp_timer(struct worker *wrk, void *priv)
{
	struct objcore *oc;
	struct lru *lru;
	double t;
	struct object *o;
	struct vsl_log vsl;

	(void)priv;
	VSL_Setup(&vsl, NULL, 0);
	t = VTIM_real();
	oc = NULL;
	while (1) {
		if (oc == NULL) {
			VSL_Flush(&vsl, 0);
			WRK_SumStat(wrk);
			VTIM_sleep(cache_param->expiry_sleep);
			t = VTIM_real();
		}

		Lck_Lock(&exp_mtx);
		oc = binheap_root(exp_heap);
		if (oc == NULL) {
			Lck_Unlock(&exp_mtx);
			continue;
		}
		CHECK_OBJ_NOTNULL(oc, OBJCORE_MAGIC);

		/*
		 * We may have expired so many objects that our timestamp
		 * got out of date, refresh it and check again.
		 */
		if (oc->timer_when > t)
			t = VTIM_real();
		if (oc->timer_when > t) {
			Lck_Unlock(&exp_mtx);
			oc = NULL;
			continue;
		}

		/* If the object is busy, we have to wait for it */
		if (oc->flags & OC_F_BUSY) {
			Lck_Unlock(&exp_mtx);
			oc = NULL;
			continue;
		}

		/*
		 * It's time...
		 * Technically we should drop the exp_mtx, get the lru->mtx
		 * get the exp_mtx again and then check that the oc is still
		 * on the binheap.  We take the shorter route and try to
		 * get the lru->mtx and punt if we fail.
		 */

		lru = oc_getlru(oc);
		CHECK_OBJ_NOTNULL(lru, LRU_MAGIC);
		if (Lck_Trylock(&lru->mtx)) {
			Lck_Unlock(&exp_mtx);
			oc = NULL;
			continue;
		}

		/* Remove from binheap */
		assert(oc->timer_idx != BINHEAP_NOIDX);
		binheap_delete(exp_heap, oc->timer_idx);
		assert(oc->timer_idx == BINHEAP_NOIDX);

		/* And from LRU */
		lru = oc_getlru(oc);
		VTAILQ_REMOVE(&lru->lru_head, oc, lru_list);

		Lck_Unlock(&exp_mtx);
		Lck_Unlock(&lru->mtx);

		VSC_C_main->n_expired++;

		CHECK_OBJ_NOTNULL(oc->objhead, OBJHEAD_MAGIC);
		o = oc_getobj(&wrk->stats, oc);
		VSLb(&vsl, SLT_ExpKill, "%u %.0f",
		    oc_getxid(&wrk->stats, oc), EXP_Ttl(NULL, o) - t);
		(void)HSH_Deref(&wrk->stats, oc, NULL);
	}
	NEEDLESS_RETURN(NULL);
}

/*--------------------------------------------------------------------
 * Attempt to make space by nuking the oldest object on the LRU list
 * which isn't in use.
 * Returns: 1: did, 0: didn't, -1: can't
 */

int
EXP_NukeOne(struct busyobj *bo, struct lru *lru)
{
	struct objcore *oc;

	/* Find the first currently unused object on the LRU.  */
	Lck_Lock(&lru->mtx);
	Lck_Lock(&exp_mtx);
	VTAILQ_FOREACH(oc, &lru->lru_head, lru_list) {
		CHECK_OBJ_NOTNULL(oc, OBJCORE_MAGIC);
		assert(oc->timer_idx != BINHEAP_NOIDX);
		/*
		 * It wont release any space if we cannot release the last
		 * reference, besides, if somebody else has a reference,
		 * it's a bad idea to nuke this object anyway. Also do not
		 * touch busy objects.
		 */
		if (oc->refcnt == 1 && !(oc->flags & OC_F_BUSY))
			break;
	}
	if (oc != NULL) {
		VTAILQ_REMOVE(&lru->lru_head, oc, lru_list);
		binheap_delete(exp_heap, oc->timer_idx);
		assert(oc->timer_idx == BINHEAP_NOIDX);
		VSC_C_main->n_lru_nuked++;
	}
	Lck_Unlock(&exp_mtx);
	Lck_Unlock(&lru->mtx);

	if (oc == NULL)
		return (-1);

	/* XXX: bad idea for -spersistent */
	VSLb(bo->vsl, SLT_ExpKill, "%u LRU", oc_getxid(bo->stats, oc));
	(void)HSH_Deref(bo->stats, oc, NULL);
	return (1);
}

/*--------------------------------------------------------------------
 * BinHeap helper functions for objcore.
 */

static int
object_cmp(void *priv, void *a, void *b)
{
	struct objcore *aa, *bb;

	(void)priv;
	CAST_OBJ_NOTNULL(aa, a, OBJCORE_MAGIC);
	CAST_OBJ_NOTNULL(bb, b, OBJCORE_MAGIC);
	return (aa->timer_when < bb->timer_when);
}

static void
object_update(void *priv, void *p, unsigned u)
{
	struct objcore *oc;

	(void)priv;
	CAST_OBJ_NOTNULL(oc, p, OBJCORE_MAGIC);
	oc->timer_idx = u;
}

/*--------------------------------------------------------------------*/

void
EXP_Init(void)
{

	Lck_New(&exp_mtx, lck_exp);
	exp_heap = binheap_new(NULL, object_cmp, object_update);
	XXXAN(exp_heap);
	WRK_BgThread(&exp_thread, "cache-timeout", exp_timer, NULL);
}<|MERGE_RESOLUTION|>--- conflicted
+++ resolved
@@ -108,13 +108,8 @@
  * adjusted for defaults and by per-session limits.
  */
 
-<<<<<<< HEAD
 double
-EXP_Keep(const struct sess *sp, const struct object *o)
-=======
-static double
 EXP_Keep(const struct req *req, const struct object *o)
->>>>>>> 57b4594c
 {
 	double r;
 
