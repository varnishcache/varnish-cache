/*-
 * Copyright (c) 2006 Verdens Gang AS
 * Copyright (c) 2006-2011 Varnish Software AS
 * All rights reserved.
 *
 * Author: Poul-Henning Kamp <phk@phk.freebsd.dk>
 *
 * Redistribution and use in source and binary forms, with or without
 * modification, are permitted provided that the following conditions
 * are met:
 * 1. Redistributions of source code must retain the above copyright
 *    notice, this list of conditions and the following disclaimer.
 * 2. Redistributions in binary form must reproduce the above copyright
 *    notice, this list of conditions and the following disclaimer in the
 *    documentation and/or other materials provided with the distribution.
 *
 * THIS SOFTWARE IS PROVIDED BY THE AUTHOR AND CONTRIBUTORS ``AS IS'' AND
 * ANY EXPRESS OR IMPLIED WARRANTIES, INCLUDING, BUT NOT LIMITED TO, THE
 * IMPLIED WARRANTIES OF MERCHANTABILITY AND FITNESS FOR A PARTICULAR PURPOSE
 * ARE DISCLAIMED.  IN NO EVENT SHALL AUTHOR OR CONTRIBUTORS BE LIABLE
 * FOR ANY DIRECT, INDIRECT, INCIDENTAL, SPECIAL, EXEMPLARY, OR CONSEQUENTIAL
 * DAMAGES (INCLUDING, BUT NOT LIMITED TO, PROCUREMENT OF SUBSTITUTE GOODS
 * OR SERVICES; LOSS OF USE, DATA, OR PROFITS; OR BUSINESS INTERRUPTION)
 * HOWEVER CAUSED AND ON ANY THEORY OF LIABILITY, WHETHER IN CONTRACT, STRICT
 * LIABILITY, OR TORT (INCLUDING NEGLIGENCE OR OTHERWISE) ARISING IN ANY WAY
 * OUT OF THE USE OF THIS SOFTWARE, EVEN IF ADVISED OF THE POSSIBILITY OF
 * SUCH DAMAGE.
 *
 * This is the central hash-table code, it relies on a chosen hash
 * implementation only for the actual hashing, all the housekeeping
 * happens here.
 *
 * We have two kinds of structures, objecthead and object.  An objecthead
 * corresponds to a given (Host:, URL) tupple, and the objects hung from
 * the objecthead may represent various variations (ie: Vary: header,
 * different TTL etc) instances of that web-entity.
 *
 * Each objecthead has a mutex which locks both its own fields, the
 * list of objects and fields in the objects.
 *
 * The hash implementation must supply a reference count facility on
 * the objecthead, and return with a reference held after a lookup.
 *
 * Lookups in the hash implementation returns with a ref held and each
 * object hung from the objhead holds a ref as well.
 *
 * Objects have refcounts which are locked by the objecthead mutex.
 *
 * New objects are always marked busy, and they can go from busy to
 * not busy only once.
 */

#include "config.h"

#include <math.h>
#include <stdio.h>
#include <stdlib.h>

#include "cache.h"


#include "hash/hash_slinger.h"
#include "vmb.h"
#include "vsha256.h"

static const struct hash_slinger *hash;

/*---------------------------------------------------------------------*/

struct objcore *
HSH_NewObjCore(struct worker *wrk)
{
	struct objcore *oc;

	ALLOC_OBJ(oc, OBJCORE_MAGIC);
	XXXAN(oc);
	wrk->stats.n_objectcore++;
	oc->flags |= OC_F_BUSY;
	return (oc);
}

/*---------------------------------------------------------------------*/
/* Precreate an objhead and object for later use */
static void
hsh_prealloc(struct worker *wrk)
{
	struct objhead *oh;
	struct waitinglist *wl;

	CHECK_OBJ_NOTNULL(wrk, WORKER_MAGIC);

	if (wrk->nobjcore == NULL)
		wrk->nobjcore = HSH_NewObjCore(wrk);
	CHECK_OBJ_NOTNULL(wrk->nobjcore, OBJCORE_MAGIC);

	if (wrk->nobjhead == NULL) {
		ALLOC_OBJ(oh, OBJHEAD_MAGIC);
		XXXAN(oh);
		oh->refcnt = 1;
		VTAILQ_INIT(&oh->objcs);
		Lck_New(&oh->mtx, lck_objhdr);
		wrk->nobjhead = oh;
		wrk->stats.n_objecthead++;
	}
	CHECK_OBJ_NOTNULL(wrk->nobjhead, OBJHEAD_MAGIC);

	if (wrk->nwaitinglist == NULL) {
		ALLOC_OBJ(wl, WAITINGLIST_MAGIC);
		XXXAN(wl);
		VTAILQ_INIT(&wl->list);
		wrk->nwaitinglist = wl;
		wrk->stats.n_waitinglist++;
	}
	CHECK_OBJ_NOTNULL(wrk->nwaitinglist, WAITINGLIST_MAGIC);

	if (hash->prep != NULL)
		hash->prep(wrk);
}

void
HSH_Cleanup(struct worker *wrk)
{

	if (wrk->nobjcore != NULL) {
		FREE_OBJ(wrk->nobjcore);
		wrk->stats.n_objectcore--;
		wrk->nobjcore = NULL;
	}
	if (wrk->nobjhead != NULL) {
		Lck_Delete(&wrk->nobjhead->mtx);
		FREE_OBJ(wrk->nobjhead);
		wrk->nobjhead = NULL;
		wrk->stats.n_objecthead--;
	}
	if (wrk->nwaitinglist != NULL) {
		FREE_OBJ(wrk->nwaitinglist);
		wrk->nwaitinglist = NULL;
		wrk->stats.n_waitinglist--;
	}
	if (wrk->nhashpriv != NULL) {
		/* XXX: If needed, add slinger method for this */
		free(wrk->nhashpriv);
		wrk->nhashpriv = NULL;
	}
}

void
HSH_DeleteObjHead(struct dstat *ds, struct objhead *oh)
{

	AZ(oh->refcnt);
	assert(VTAILQ_EMPTY(&oh->objcs));
	Lck_Delete(&oh->mtx);
	ds->n_objecthead--;
	FREE_OBJ(oh);
}

void
HSH_AddString(struct req *req, const char *str)
{
	int l;

	CHECK_OBJ_NOTNULL(req, REQ_MAGIC);
	if (str == NULL)
		str = "";
	l = strlen(str);

	AN(req->sha256ctx);
	SHA256_Update(req->sha256ctx, str, l);
	SHA256_Update(req->sha256ctx, "#", 1);

	VSLb(req->vsl, SLT_Hash, "%s", str);
}

/*---------------------------------------------------------------------
 * This is a debugging hack to enable testing of boundary conditions
 * in the hash algorithm.
 * We trap the first 9 different digests and translate them to different
 * digests with edge bit conditions
 */

static struct hsh_magiclist {
	unsigned char was[SHA256_LEN];
	unsigned char now[SHA256_LEN];
} hsh_magiclist[] = {
	{ .now = {	0x00, 0x00, 0x00, 0x00, 0x00, 0x00, 0x00, 0x00,
			0x00, 0x00, 0x00, 0x00, 0x00, 0x00, 0x00, 0x00,
			0x00, 0x00, 0x00, 0x00, 0x00, 0x00, 0x00, 0x00,
			0x00, 0x00, 0x00, 0x00, 0x00, 0x00, 0x00, 0x00 } },
	{ .now = {	0x00, 0x00, 0x00, 0x00, 0x00, 0x00, 0x00, 0x00,
			0x00, 0x00, 0x00, 0x00, 0x00, 0x00, 0x00, 0x00,
			0x00, 0x00, 0x00, 0x00, 0x00, 0x00, 0x00, 0x00,
			0x00, 0x00, 0x00, 0x00, 0x00, 0x00, 0x00, 0x01 } },
	{ .now = {	0x00, 0x00, 0x00, 0x00, 0x00, 0x00, 0x00, 0x00,
			0x00, 0x00, 0x00, 0x00, 0x00, 0x00, 0x00, 0x00,
			0x00, 0x00, 0x00, 0x00, 0x00, 0x00, 0x00, 0x00,
			0x00, 0x00, 0x00, 0x00, 0x00, 0x00, 0x00, 0x02 } },
	{ .now = {	0x00, 0x00, 0x00, 0x00, 0x00, 0x00, 0x00, 0x00,
			0x00, 0x00, 0x00, 0x00, 0x00, 0x00, 0x00, 0x00,
			0x00, 0x00, 0x00, 0x00, 0x00, 0x00, 0x00, 0x00,
			0x00, 0x00, 0x00, 0x00, 0x00, 0x00, 0x00, 0x40 } },
	{ .now = {	0x00, 0x00, 0x00, 0x00, 0x00, 0x00, 0x00, 0x00,
			0x00, 0x00, 0x00, 0x00, 0x00, 0x00, 0x00, 0x00,
			0x00, 0x00, 0x00, 0x00, 0x00, 0x00, 0x00, 0x00,
			0x00, 0x00, 0x00, 0x00, 0x00, 0x00, 0x00, 0x80 } },
	{ .now = {	0x01, 0x00, 0x00, 0x00, 0x00, 0x00, 0x00, 0x00,
			0x00, 0x00, 0x00, 0x00, 0x00, 0x00, 0x00, 0x00,
			0x00, 0x00, 0x00, 0x00, 0x00, 0x00, 0x00, 0x00,
			0x00, 0x00, 0x00, 0x00, 0x00, 0x00, 0x00, 0x00 } },
	{ .now = {	0x02, 0x00, 0x00, 0x00, 0x00, 0x00, 0x00, 0x00,
			0x00, 0x00, 0x00, 0x00, 0x00, 0x00, 0x00, 0x00,
			0x00, 0x00, 0x00, 0x00, 0x00, 0x00, 0x00, 0x00,
			0x00, 0x00, 0x00, 0x00, 0x00, 0x00, 0x00, 0x00 } },
	{ .now = {	0x80, 0x00, 0x00, 0x00, 0x00, 0x00, 0x00, 0x00,
			0x00, 0x00, 0x00, 0x00, 0x00, 0x00, 0x00, 0x00,
			0x00, 0x00, 0x00, 0x00, 0x00, 0x00, 0x00, 0x00,
			0x00, 0x00, 0x00, 0x00, 0x00, 0x00, 0x00, 0x00 } },
	{ .now = {	0x40, 0x00, 0x00, 0x00, 0x00, 0x00, 0x00, 0x00,
			0x00, 0x00, 0x00, 0x00, 0x00, 0x00, 0x00, 0x00,
			0x00, 0x00, 0x00, 0x00, 0x00, 0x00, 0x00, 0x00,
			0x00, 0x00, 0x00, 0x00, 0x00, 0x00, 0x00, 0x00 } },
};

#define HSH_NMAGIC (sizeof hsh_magiclist / sizeof hsh_magiclist[0])

static void
hsh_testmagic(void *result)
{
	int i, j;
	static int nused = 0;

	for (i = 0; i < nused; i++)
		if (!memcmp(hsh_magiclist[i].was, result, SHA256_LEN))
			break;
	if (i == nused && i < HSH_NMAGIC)
		memcpy(hsh_magiclist[nused++].was, result, SHA256_LEN);
	if (i == nused)
		return;
	assert(i < HSH_NMAGIC);
	fprintf(stderr, "HASHMAGIC: <");
	for (j = 0; j < SHA256_LEN; j++)
		fprintf(stderr, "%02x", ((unsigned char*)result)[j]);
	fprintf(stderr, "> -> <");
	memcpy(result, hsh_magiclist[i].now, SHA256_LEN);
	for (j = 0; j < SHA256_LEN; j++)
		fprintf(stderr, "%02x", ((unsigned char*)result)[j]);
	fprintf(stderr, ">\n");
}

/*---------------------------------------------------------------------
 * Insert an object which magically appears out of nowhere or, more likely,
 * comes off some persistent storage device.
 * Return it with a reference held.
 */

void
HSH_Insert(struct worker *wrk, const void *digest, struct objcore *oc)
{
	struct objhead *oh;

	CHECK_OBJ_NOTNULL(wrk, WORKER_MAGIC);
	AN(digest);
	CHECK_OBJ_NOTNULL(oc, OBJCORE_MAGIC);

	hsh_prealloc(wrk);

	AN(wrk->nobjhead);
	oh = hash->lookup(wrk, digest, &wrk->nobjhead);
	CHECK_OBJ_NOTNULL(oh, OBJHEAD_MAGIC);
	Lck_AssertHeld(&oh->mtx);
	assert(oh->refcnt > 0);

	/* Insert (precreated) objcore in objecthead */
	oc->refcnt = 1;
	CHECK_OBJ_NOTNULL(oc, OBJCORE_MAGIC);
	AZ(oc->flags & OC_F_BUSY);

	VTAILQ_INSERT_HEAD(&oh->objcs, oc, list);
	/* NB: do not deref objhead the new object inherits our reference */
	oc->objhead = oh;
	Lck_Unlock(&oh->mtx);
	wrk->stats.n_objectcore++;
	wrk->stats.n_vampireobject++;
}

/*---------------------------------------------------------------------
 */

struct objcore *
HSH_Lookup(struct req *req)
{
	struct worker *wrk;
	struct objhead *oh;
	struct objcore *oc;
	struct objcore *grace_oc;
	struct object *o;
<<<<<<< HEAD
	struct object *stale_o;       /* for freshness check */
	double grace_ttl, stale_ttl;
        char *p;
=======
	double grace_ttl;
	int busy_found;
>>>>>>> 57b4594c

	CHECK_OBJ_NOTNULL(req, REQ_MAGIC);
	wrk = req->wrk;
	CHECK_OBJ_NOTNULL(wrk, WORKER_MAGIC);
	CHECK_OBJ_NOTNULL(req->http, HTTP_MAGIC);
	AN(req->director);
	AN(hash);

	hsh_prealloc(wrk);
	if (DO_DEBUG(DBG_HASHEDGE))
		hsh_testmagic(req->digest);

	if (req->hash_objhead != NULL) {
		/*
		 * This sess came off the waiting list, and brings a
		 * oh refcnt with it.
		 */
		CHECK_OBJ_NOTNULL(req->hash_objhead, OBJHEAD_MAGIC);
		oh = req->hash_objhead;
		Lck_Lock(&oh->mtx);
		req->hash_objhead = NULL;
	} else {
		AN(wrk->nobjhead);
		oh = hash->lookup(wrk, req->digest, &wrk->nobjhead);
	}

	CHECK_OBJ_NOTNULL(oh, OBJHEAD_MAGIC);
	Lck_AssertHeld(&oh->mtx);

	assert(oh->refcnt > 0);
	busy_found = 0;
	grace_oc = NULL;
	stale_o = NULL;       /* for freshness check */
	grace_ttl = NAN;
        stale_ttl = NAN;
	VTAILQ_FOREACH(oc, &oh->objcs, list) {
		/* Must be at least our own ref + the objcore we examine */
		assert(oh->refcnt > 1);
		CHECK_OBJ_NOTNULL(oc, OBJCORE_MAGIC);
		assert(oc->objhead == oh);

		if (oc->flags & OC_F_BUSY || oc->busyobj != NULL) {
			CHECK_OBJ_ORNULL(oc->busyobj, BUSYOBJ_MAGIC);
			if (req->hash_ignore_busy || req->hash_always_miss)
				continue;

			if (oc->busyobj != NULL &&
			    oc->busyobj->vary != NULL &&
			    !VRY_Match(req, oc->busyobj->vary))
				continue;

			busy_found = 1;
			continue;
		}

		o = oc_getobj(&wrk->stats, oc);
		CHECK_OBJ_NOTNULL(o, OBJECT_MAGIC);

		if (o->exp.ttl <= 0. && o->exp.grace <= 0.
		    && o->exp.keep <= 0.)
			continue;
		if (BAN_CheckObject(o, req))
			continue;
		if (o->vary != NULL && !VRY_Match(req, o->vary))
			continue;

		/* If still valid, use it */
		if (EXP_Ttl(req, o) >= req->t_req)
			break;

		/*
		 * Remember any matching objects inside their grace period
		 * and if there are several, use the least expired one.
		 */
		if (EXP_Grace(req, o) >= req->t_req) {
			if (grace_oc == NULL ||
			    grace_ttl < o->exp.entered + o->exp.ttl) {
				grace_oc = oc;
				grace_ttl = o->exp.entered + o->exp.ttl;
			}
		}

		/* At this point we know:
		 * - o's TTL has elapsed
		 * - o is not busy or banned,
                 * - o is not a Vary match.
                 * The object may be used for a conditional backend request if
                 * - the keep time has not elapsed, and
                 * - it has a Last-Modified and/or an ETag header.
                 * If there are several, use the least expired one.
                 */
               if (EXP_Keep(sp, o) >= sp->t_req
                   && (http_GetHdr(o->http, H_Last_Modified, &p)
                       || http_GetHdr(o->http, H_ETag, &p)))
                   if (stale_o == NULL ||
		       stale_ttl < o->exp.entered + o->exp.ttl) {
			   stale_o = o;
			   stale_ttl = o->exp.entered + o->exp.ttl;
                   }

	}

	/*
	 * If we have seen a busy object or the backend is unhealthy, and
	 * we have an object in grace, use it, if req.grace is also
	 * satisified.
	 * XXX: VDI_Healty() call with oh->mtx is not so cool.
	 */

	AZ(req->objcore);
	if (oc == NULL			/* We found no live object */
	    && grace_oc != NULL		/* There is a grace candidate */
	    && (busy_found		/* Somebody else is already busy */
	    || !VDI_Healthy(req->director, req))) {
					/* Or it is impossible to fetch */
		o = oc_getobj(&wrk->stats, grace_oc);
		CHECK_OBJ_NOTNULL(o, OBJECT_MAGIC);
		oc = grace_oc;
	}

	if (oc != NULL && !req->hash_always_miss) {
		/* We found an object we like */
		assert(oh->refcnt > 1);
		assert(oc->objhead == oh);
		oc->refcnt++;
		Lck_Unlock(&oh->mtx);
		assert(hash->deref(oh));
		o = oc_getobj(&wrk->stats, oc);
		CHECK_OBJ_NOTNULL(o, OBJECT_MAGIC);
		if (!cache_param->obj_readonly && o->hits < INT_MAX)
			o->hits++;
		return (oc);
	}

	if (busy_found) {
		/* There are one or more busy objects, wait for them */
		if (req->esi_level == 0) {
			CHECK_OBJ_NOTNULL(wrk->nwaitinglist,
			    WAITINGLIST_MAGIC);
			if (oh->waitinglist == NULL) {
				oh->waitinglist = wrk->nwaitinglist;
				wrk->nwaitinglist = NULL;
			}
			VTAILQ_INSERT_TAIL(&oh->waitinglist->list,
			    req, w_list);
		}
		if (DO_DEBUG(DBG_WAITINGLIST))
			VSLb(req->vsl, SLT_Debug,
				"on waiting list <%p>", oh);

		wrk->stats.busy_sleep++;
		SES_Charge(req->wrk, req);
		/*
		 * The objhead reference transfers to the sess, we get it
		 * back when the sess comes off the waiting list and
		 * calls us again
		 */
		req->hash_objhead = oh;
		Lck_Unlock(&oh->mtx);
		return (NULL);
	}

	/* Insert (precreated) objcore in objecthead and release mutex */
	oc = wrk->nobjcore;
	wrk->nobjcore = NULL;
	AN(oc->flags & OC_F_BUSY);
	oc->refcnt = 1;		/* Owned by busyobj */
	oc->objhead = oh;
	VTAILQ_INSERT_TAIL(&oh->objcs, oc, list);
	/* NB: do not deref objhead the new object inherits our reference */
	Lck_Unlock(&oh->mtx);

	AZ(req->busyobj);
	req->busyobj = VBO_GetBusyObj(wrk);
	req->busyobj->refcount = 2;	/* One for req, one for FetchBody */

<<<<<<< HEAD
        /* If we're not serving a valid or graced object and we saved stale_o,
	 * it is a candidate for the conditional backend request. */
        AZ(busy_oc);
        if (stale_o != NULL) {
                AZ(stale_o->objcore->flags & OC_F_BUSY);
		CHECK_OBJ_NOTNULL(stale_o->objcore, OBJCORE_MAGIC);
                Lck_AssertHeld(&oh->mtx);
                stale_o->objcore->refcnt++;
                wrk->busyobj->stale_obj = stale_o;
        }

	VRY_Validate(sp->req->vary_b);
	if (sp->req->vary_l != NULL)
		wrk->busyobj->vary = sp->req->vary_b;
=======
	VRY_Validate(req->vary_b);
	if (req->vary_l != NULL)
		req->busyobj->vary = req->vary_b;
>>>>>>> 57b4594c
	else
		req->busyobj->vary = NULL;

	VMB();
	oc->busyobj = req->busyobj;
	return (oc);
}

/*---------------------------------------------------------------------
 */

static void
hsh_rush(struct dstat *ds, struct objhead *oh)
{
	unsigned u;
	struct req *req;
	struct waitinglist *wl;

	CHECK_OBJ_NOTNULL(oh, OBJHEAD_MAGIC);
	Lck_AssertHeld(&oh->mtx);
	wl = oh->waitinglist;
	CHECK_OBJ_NOTNULL(wl, WAITINGLIST_MAGIC);
	for (u = 0; u < cache_param->rush_exponent; u++) {
		req = VTAILQ_FIRST(&wl->list);
		if (req == NULL)
			break;
		CHECK_OBJ_NOTNULL(req, REQ_MAGIC);
		ds->busy_wakeup++;
		AZ(req->wrk);
		VTAILQ_REMOVE(&wl->list, req, w_list);
		DSL(DBG_WAITINGLIST, req->vsl->wid, "off waiting list");
		if (SES_ScheduleReq(req)) {
			/*
			 * We could not schedule the session, leave the
			 * rest on the busy list.
			 */
			break;
		}
	}
	if (VTAILQ_EMPTY(&wl->list)) {
		oh->waitinglist = NULL;
		FREE_OBJ(wl);
		ds->n_waitinglist--;
	}
}

/*---------------------------------------------------------------------
 * Purge an entire objhead
 */

void
HSH_Purge(struct req *req, struct objhead *oh, double ttl, double grace)
{
	struct objcore *oc, **ocp;
	unsigned spc, nobj, n;
	struct object *o;

	CHECK_OBJ_NOTNULL(req, REQ_MAGIC);
	CHECK_OBJ_NOTNULL(oh, OBJHEAD_MAGIC);
	spc = WS_Reserve(req->ws, 0);
	ocp = (void*)req->ws->f;
	Lck_Lock(&oh->mtx);
	assert(oh->refcnt > 0);
	nobj = 0;
	VTAILQ_FOREACH(oc, &oh->objcs, list) {
		CHECK_OBJ_NOTNULL(oc, OBJCORE_MAGIC);
		assert(oc->objhead == oh);
		if (oc->flags & OC_F_BUSY) {
			/*
			 * We cannot purge busy objects here, because their
			 * owners have special rights to them, and may nuke
			 * them without concern for the refcount, which by
			 * definition always must be one, so they don't check.
			 */
			continue;
		}

		(void)oc_getobj(&req->wrk->stats, oc);
		    /* XXX: still needed ? */

		xxxassert(spc >= sizeof *ocp);
		oc->refcnt++;
		spc -= sizeof *ocp;
		ocp[nobj++] = oc;
	}
	Lck_Unlock(&oh->mtx);

	/* NB: inverse test to catch NAN also */
	if (!(ttl > 0.))
		ttl = -1.;
	if (!(grace > 0.))
		grace = -1.;
	for (n = 0; n < nobj; n++) {
		oc = ocp[n];
		CHECK_OBJ_NOTNULL(oc, OBJCORE_MAGIC);
		o = oc_getobj(&req->wrk->stats, oc);
		if (o == NULL)
			continue;
		CHECK_OBJ_NOTNULL(o, OBJECT_MAGIC);
		o->exp.ttl = ttl;
		o->exp.grace = grace;
		EXP_Rearm(o);
		(void)HSH_Deref(&req->wrk->stats, NULL, &o);
	}
	WS_Release(req->ws, 0);
}


/*---------------------------------------------------------------------
 * Kill a busy object we don't need and can't use.
 */

void
HSH_Drop(struct worker *wrk, struct object **oo)
{

	CHECK_OBJ_NOTNULL(wrk, WORKER_MAGIC);
	AN(oo);
	CHECK_OBJ_NOTNULL(*oo, OBJECT_MAGIC);
	(*oo)->exp.ttl = -1.;
	AZ(HSH_Deref(&wrk->stats, NULL, oo));
}

/*---------------------------------------------------------------------
 * Remove the busyobj from an objcore
 */

void
HSH_Complete(struct objcore *oc)
{
	struct objhead *oh;

	CHECK_OBJ_NOTNULL(oc, OBJCORE_MAGIC);
	oh = oc->objhead;
	CHECK_OBJ(oh, OBJHEAD_MAGIC);

	Lck_Lock(&oh->mtx);
	oc->busyobj = NULL;
	Lck_Unlock(&oh->mtx);
}

/*---------------------------------------------------------------------
 * Unbusy an objcore when the object is completely fetched.
 */

void
HSH_Unbusy(struct dstat *ds, struct objcore *oc)
{
	struct objhead *oh;

	CHECK_OBJ_NOTNULL(oc, OBJCORE_MAGIC);
	oh = oc->objhead;
	CHECK_OBJ(oh, OBJHEAD_MAGIC);

	AN(oc->flags & OC_F_BUSY);
	AN(oc->ban);
	assert(oh->refcnt > 0);

	/* XXX: pretouch neighbors on oh->objcs to prevent page-on under mtx */
	Lck_Lock(&oh->mtx);
	assert(oh->refcnt > 0);
	/* XXX: strictly speaking, we should sort in Date: order. */
	VTAILQ_REMOVE(&oh->objcs, oc, list);
	VTAILQ_INSERT_HEAD(&oh->objcs, oc, list);
	oc->flags &= ~OC_F_BUSY;
	if (oh->waitinglist != NULL)
		hsh_rush(ds, oh);
	Lck_Unlock(&oh->mtx);
}

/*---------------------------------------------------------------------
 * Gain a reference on an objcore
 */

void
HSH_Ref(struct objcore *oc)
{
	struct objhead *oh;

	CHECK_OBJ_NOTNULL(oc, OBJCORE_MAGIC);
	oh = oc->objhead;
	CHECK_OBJ_NOTNULL(oh, OBJHEAD_MAGIC);
	Lck_Lock(&oh->mtx);
	assert(oc->refcnt > 0);
	oc->refcnt++;
	Lck_Unlock(&oh->mtx);
}

/*--------------------------------------------------------------------
 * Dereference objcore and or object
 *
 * Can deal with:
 *	bare objcore (incomplete fetch)
 *	bare object (pass)
 *	object with objcore
 *	XXX later:  objcore with object (?)
 *
 * But you can only supply one of the two arguments at a time.
 *
 * Returns zero if target was destroyed.
 */

int
HSH_Deref(struct dstat *ds, struct objcore *oc, struct object **oo)
{
	struct object *o = NULL;
	struct objhead *oh;
	unsigned r;

	/* Only one arg at a time */
	assert(oc == NULL || oo == NULL);

	if (oo != NULL) {
		o = *oo;
		*oo = NULL;
		CHECK_OBJ_NOTNULL(o, OBJECT_MAGIC);
		oc = o->objcore;
	}

	CHECK_OBJ_NOTNULL(oc, OBJCORE_MAGIC);

	oh = oc->objhead;
	if (oh != NULL) {
		CHECK_OBJ_NOTNULL(oh, OBJHEAD_MAGIC);

		Lck_Lock(&oh->mtx);
		assert(oh->refcnt > 0);
		assert(oc->refcnt > 0);
		r = --oc->refcnt;
		if (!r)
			VTAILQ_REMOVE(&oh->objcs, oc, list);
		else {
			/* Must have an object */
			AN(oc->methods);
		}
		if (oh->waitinglist != NULL)
			hsh_rush(ds, oh);
		Lck_Unlock(&oh->mtx);
		if (r != 0)
			return (r);

		BAN_DestroyObj(oc);
		AZ(oc->ban);
	}

	if (oc->methods != NULL) {
		oc_freeobj(oc);
		ds->n_object--;
	}
	FREE_OBJ(oc);

	ds->n_objectcore--;
	if (oh != NULL) {
		/* Drop our ref on the objhead */
		assert(oh->refcnt > 0);
		if (hash->deref(oh))
			return (0);
		HSH_DeleteObjHead(ds, oh);
	}
	return (0);
}

void
HSH_Init(const struct hash_slinger *slinger)
{

	assert(DIGEST_LEN == SHA256_LEN);	/* avoid #include pollution */
	hash = slinger;
	if (hash->start != NULL)
		hash->start();
}<|MERGE_RESOLUTION|>--- conflicted
+++ resolved
@@ -294,14 +294,10 @@
 	struct objcore *oc;
 	struct objcore *grace_oc;
 	struct object *o;
-<<<<<<< HEAD
 	struct object *stale_o;       /* for freshness check */
 	double grace_ttl, stale_ttl;
         char *p;
-=======
-	double grace_ttl;
 	int busy_found;
->>>>>>> 57b4594c
 
 	CHECK_OBJ_NOTNULL(req, REQ_MAGIC);
 	wrk = req->wrk;
@@ -393,7 +389,7 @@
                  * - it has a Last-Modified and/or an ETag header.
                  * If there are several, use the least expired one.
                  */
-               if (EXP_Keep(sp, o) >= sp->t_req
+               if (EXP_Keep(req, o) >= req->t_req
                    && (http_GetHdr(o->http, H_Last_Modified, &p)
                        || http_GetHdr(o->http, H_ETag, &p)))
                    if (stale_o == NULL ||
@@ -478,26 +474,19 @@
 	req->busyobj = VBO_GetBusyObj(wrk);
 	req->busyobj->refcount = 2;	/* One for req, one for FetchBody */
 
-<<<<<<< HEAD
         /* If we're not serving a valid or graced object and we saved stale_o,
 	 * it is a candidate for the conditional backend request. */
-        AZ(busy_oc);
+        AZ(busy_found);
         if (stale_o != NULL) {
                 AZ(stale_o->objcore->flags & OC_F_BUSY);
 		CHECK_OBJ_NOTNULL(stale_o->objcore, OBJCORE_MAGIC);
-                Lck_AssertHeld(&oh->mtx);
                 stale_o->objcore->refcnt++;
-                wrk->busyobj->stale_obj = stale_o;
+                req->busyobj->stale_obj = stale_o;
         }
 
-	VRY_Validate(sp->req->vary_b);
-	if (sp->req->vary_l != NULL)
-		wrk->busyobj->vary = sp->req->vary_b;
-=======
 	VRY_Validate(req->vary_b);
 	if (req->vary_l != NULL)
 		req->busyobj->vary = req->vary_b;
->>>>>>> 57b4594c
 	else
 		req->busyobj->vary = NULL;
 
