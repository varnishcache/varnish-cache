--- conflicted
+++ resolved
@@ -35,6 +35,7 @@
 struct stevedore;
 struct sess;
 struct busyobj;
+struct object;
 struct objcore;
 struct worker;
 struct lru;
@@ -42,12 +43,9 @@
 typedef void storage_init_f(struct stevedore *, int ac, char * const *av);
 typedef void storage_open_f(const struct stevedore *);
 typedef struct storage *storage_alloc_f(struct stevedore *, size_t size);
-<<<<<<< HEAD
-typedef void storage_dup_f(struct object *src, struct object *target);
-typedef void storage_trim_f(struct storage *, size_t size);
-=======
+typedef void storage_dup_f(struct busyobj *,struct object *src,
+    struct object *target);
 typedef void storage_trim_f(struct storage *, size_t size, int move_ok);
->>>>>>> 57b4594c
 typedef void storage_free_f(struct storage *);
 typedef struct object *storage_allocobj_f(struct stevedore *, struct busyobj *,
     struct objcore **, unsigned ltot, const struct stv_objsecrets *);
@@ -114,5 +112,5 @@
 #endif
 
 /* Default dup method */
-void STV_dup(struct object *src, struct object *target);
-void default_dup(struct object *src, struct object *target);+void STV_dup(struct busyobj *bo, struct object *src, struct object *target);
+void default_dup(struct busyobj *bo, struct object *src, struct object *target);